use super::{input_service::*, *};
#[cfg(windows)]
use crate::clipboard_file::*;
#[cfg(not(any(target_os = "android", target_os = "ios")))]
use crate::common::update_clipboard;
use crate::video_service;
#[cfg(any(target_os = "android", target_os = "ios"))]
use crate::{common::MOBILE_INFO2, mobile::connection_manager::start_channel};
use crate::{ipc, VERSION};
use hbb_common::fs::can_enable_overwrite_detection;
use hbb_common::{
    config::Config,
    fs,
    futures::{SinkExt, StreamExt},
    get_version_number,
    message_proto::{option_message::BoolOption, permission_info::Permission},
    sleep, timeout,
    tokio::{
        net::TcpStream,
        sync::mpsc,
        time::{self, Duration, Instant, Interval},
    },
    tokio_util::codec::{BytesCodec, Framed},
};
#[cfg(any(target_os = "android", target_os = "ios"))]
use scrap::android::call_main_service_mouse_input;
use serde_json::{json, value::Value};
use sha2::{Digest, Sha256};
use std::sync::{
    atomic::{AtomicI64, Ordering},
    mpsc as std_mpsc,
};

pub type Sender = mpsc::UnboundedSender<(Instant, Arc<Message>)>;

lazy_static::lazy_static! {
    static ref LOGIN_FAILURES: Arc::<Mutex<HashMap<String, (i32, i32, i32)>>> = Default::default();
}
pub static CLICK_TIME: AtomicI64 = AtomicI64::new(0);
pub static MOUSE_MOVE_TIME: AtomicI64 = AtomicI64::new(0);

#[derive(Clone, Default)]
pub struct ConnInner {
    id: i32,
    tx: Option<Sender>,
    tx_video: Option<Sender>,
}

enum MessageInput {
    Mouse((MouseEvent, i32)),
    Key((KeyEvent, bool)),
    BlockOn,
    BlockOff,
}

pub struct Connection {
    inner: ConnInner,
    stream: super::Stream,
    server: super::ServerPtrWeak,
    hash: Hash,
    read_jobs: Vec<fs::TransferJob>,
    timer: Interval,
    file_transfer: Option<(String, bool)>,
    port_forward_socket: Option<Framed<TcpStream, BytesCodec>>,
    port_forward_address: String,
    tx_to_cm: mpsc::UnboundedSender<ipc::Data>,
    authorized: bool,
    keyboard: bool,
    clipboard: bool,
    audio: bool,
    file: bool,
    last_test_delay: i64,
    lock_after_session_end: bool,
    show_remote_cursor: bool, // by peer
    ip: String,
    disable_clipboard: bool,                  // by peer
    disable_audio: bool,                      // by peer
    enable_file_transfer: bool,               // by peer
    tx_input: std_mpsc::Sender<MessageInput>, // handle input messages
    video_ack_required: bool,
    peer_info: (String, String),
    api_server: String,
}

impl Subscriber for ConnInner {
    #[inline]
    fn id(&self) -> i32 {
        self.id
    }

    #[inline]
    fn send(&mut self, msg: Arc<Message>) {
        match &msg.union {
            Some(message::Union::video_frame(_)) => {
                self.tx_video.as_mut().map(|tx| {
                    allow_err!(tx.send((Instant::now(), msg)));
                });
            }
            _ => {
                self.tx.as_mut().map(|tx| {
                    allow_err!(tx.send((Instant::now(), msg)));
                });
            }
        }
    }
}

const TEST_DELAY_TIMEOUT: Duration = Duration::from_secs(1);
const SEC30: Duration = Duration::from_secs(30);
const H1: Duration = Duration::from_secs(3600);
const MILLI1: Duration = Duration::from_millis(1);
const SEND_TIMEOUT_VIDEO: u64 = 12_000;
const SEND_TIMEOUT_OTHER: u64 = SEND_TIMEOUT_VIDEO * 10;

impl Connection {
    pub async fn start(
        addr: SocketAddr,
        stream: super::Stream,
        id: i32,
        server: super::ServerPtrWeak,
    ) {
        let hash = Hash {
            salt: Config::get_salt(),
            challenge: Config::get_auto_password(),
            ..Default::default()
        };
        let (tx_from_cm_holder, mut rx_from_cm) = mpsc::unbounded_channel::<ipc::Data>();
        // holding tx_from_cm_holde to avoid cpu burning of rx_from_cm.recv when all sender closed
        let tx_from_cm = tx_from_cm_holder.clone();
        let (tx_to_cm, rx_to_cm) = mpsc::unbounded_channel::<ipc::Data>();
        let (tx, mut rx) = mpsc::unbounded_channel::<(Instant, Arc<Message>)>();
        let (tx_video, mut rx_video) = mpsc::unbounded_channel::<(Instant, Arc<Message>)>();
        let (tx_input, rx_input) = std_mpsc::channel();

        let tx_cloned = tx.clone();
        let mut conn = Self {
            inner: ConnInner {
                id,
                tx: Some(tx),
                tx_video: Some(tx_video),
            },
            stream,
            server,
            hash,
            read_jobs: Vec::new(),
            timer: time::interval(SEC30),
            file_transfer: None,
            port_forward_socket: None,
            port_forward_address: "".to_owned(),
            tx_to_cm,
            authorized: false,
            keyboard: Config::get_option("enable-keyboard").is_empty(),
            clipboard: Config::get_option("enable-clipboard").is_empty(),
            audio: Config::get_option("enable-audio").is_empty(),
            file: Config::get_option("enable-file-transfer").is_empty(),
            last_test_delay: 0,
            lock_after_session_end: false,
            show_remote_cursor: false,
            ip: "".to_owned(),
            disable_audio: false,
            enable_file_transfer: false,
            disable_clipboard: false,
            tx_input,
            video_ack_required: false,
            peer_info: Default::default(),
            api_server: "".to_owned(),
        };
        #[cfg(not(any(target_os = "android", target_os = "ios")))]
        tokio::spawn(async move {
            if let Err(err) = start_ipc(rx_to_cm, tx_from_cm).await {
                log::error!("ipc to connection manager exit: {}", err);
            }
        });
        #[cfg(target_os = "android")]
        start_channel(rx_to_cm, tx_from_cm);

        if !conn.on_open(addr).await {
            return;
        }
        if !conn.keyboard {
            conn.send_permission(Permission::Keyboard, false).await;
        }
        if !conn.clipboard {
            conn.send_permission(Permission::Clipboard, false).await;
        }
        if !conn.audio {
            conn.send_permission(Permission::Audio, false).await;
        }
        if !conn.file {
            conn.send_permission(Permission::File, false).await;
        }
        let mut test_delay_timer =
            time::interval_at(Instant::now() + TEST_DELAY_TIMEOUT, TEST_DELAY_TIMEOUT);
        let mut last_recv_time = Instant::now();

        conn.stream.set_send_timeout(
            if conn.file_transfer.is_some() || conn.port_forward_socket.is_some() {
                SEND_TIMEOUT_OTHER
            } else {
                SEND_TIMEOUT_VIDEO
            },
        );

        #[cfg(not(any(target_os = "android", target_os = "ios")))]
        std::thread::spawn(move || Self::handle_input(rx_input, tx_cloned));

        loop {
            tokio::select! {
                // biased; // video has higher priority // causing test_delay_timer failed while transfering big file

                Some(data) = rx_from_cm.recv() => {
                    match data {
                        ipc::Data::Authorize => {
                            conn.send_logon_response().await;
                            if conn.port_forward_socket.is_some() {
                                break;
                            }
                        }
                        ipc::Data::Close => {
                            let mut misc = Misc::new();
                            misc.set_close_reason("Closed manually by the peer".into());
                            let mut msg_out = Message::new();
                            msg_out.set_misc(misc);
                            conn.send(msg_out).await;
                            conn.on_close("Close requested from connection manager", false);
                            break;
                        }
                        ipc::Data::ChatMessage{text} => {
                            let mut misc = Misc::new();
                            misc.set_chat_message(ChatMessage {
                                text,
                                ..Default::default()
                            });
                            let mut msg_out = Message::new();
                            msg_out.set_misc(misc);
                            conn.send(msg_out).await;
                        }
                        ipc::Data::SwitchPermission{name, enabled} => {
                            log::info!("Change permission {} -> {}", name, enabled);
                            if &name == "keyboard" {
                                conn.keyboard = enabled;
                                conn.send_permission(Permission::Keyboard, enabled).await;
                                if let Some(s) = conn.server.upgrade() {
                                    s.write().unwrap().subscribe(
                                        NAME_CURSOR,
                                        conn.inner.clone(), enabled || conn.show_remote_cursor);
                                }
                            } else if &name == "clipboard" {
                                conn.clipboard = enabled;
                                conn.send_permission(Permission::Clipboard, enabled).await;
                                if let Some(s) = conn.server.upgrade() {
                                    s.write().unwrap().subscribe(
                                        super::clipboard_service::NAME,
                                        conn.inner.clone(), conn.clipboard_enabled() && conn.keyboard);
                                }
                            } else if &name == "audio" {
                                conn.audio = enabled;
                                conn.send_permission(Permission::Audio, enabled).await;
                                if let Some(s) = conn.server.upgrade() {
                                    s.write().unwrap().subscribe(
                                        super::audio_service::NAME,
                                        conn.inner.clone(), conn.audio_enabled());
                                }
                            } else if &name == "file" {
                                conn.file = enabled;
                                conn.send_permission(Permission::File, enabled).await;
                                conn.send_to_cm(ipc::Data::ClipboardFileEnabled(conn.file_transfer_enabled()));
                            }
                        }
                        ipc::Data::RawMessage(bytes) => {
                            allow_err!(conn.stream.send_raw(bytes).await);
                        }
                        #[cfg(windows)]
                        ipc::Data::ClipbaordFile(_clip) => {
                            if conn.file_transfer_enabled() {
                                allow_err!(conn.stream.send(&clip_2_msg(_clip)).await);
                            }
                        }
                        ipc::Data::PrivacyModeState((_, state)) => {
                            let msg_out = match state {
                                ipc::PrivacyModeState::OffSucceeded => {
                                    video_service::set_privacy_mode_conn_id(0);
                                    crate::common::make_privacy_mode_msg(
                                        back_notification::PrivacyModeState::OffSucceeded,
                                    )
                                }
                                ipc::PrivacyModeState::OffFailed => {
                                    crate::common::make_privacy_mode_msg(
                                        back_notification::PrivacyModeState::OffFailed,
                                    )
                                }
                                ipc::PrivacyModeState::OffByPeer => {
                                    video_service::set_privacy_mode_conn_id(0);
                                    crate::common::make_privacy_mode_msg(
                                        back_notification::PrivacyModeState::OffByPeer,
                                    )
                                }
                                ipc::PrivacyModeState::OffUnknown => {
                                    video_service::set_privacy_mode_conn_id(0);
                                     crate::common::make_privacy_mode_msg(
                                        back_notification::PrivacyModeState::OffUnknown,
                                    )
                                }
                            };
                            conn.send(msg_out).await;
                        }
                        _ => {}
                    }
                },
                res = conn.stream.next() => {
                    if let Some(res) = res {
                        match res {
                            Err(err) => {
                                conn.on_close(&err.to_string(), true);
                                break;
                            },
                            Ok(bytes) => {
                                last_recv_time = Instant::now();
                                if let Ok(msg_in) = Message::parse_from_bytes(&bytes) {
                                    if !conn.on_message(msg_in).await {
                                        break;
                                    }
                                }
                            }
                        }
                    } else {
                        conn.on_close("Reset by the peer", true);
                        break;
                    }
                },
                _ = conn.timer.tick() => {
                    if !conn.read_jobs.is_empty() {
                        if let Err(err) = fs::handle_read_jobs(&mut conn.read_jobs, &mut conn.stream).await {
                            conn.on_close(&err.to_string(), false);
                            break;
                        }
                    } else {
                        conn.timer = time::interval_at(Instant::now() + SEC30, SEC30);
                    }
                    conn.post_audit(json!({})); // heartbeat
                },
                Some((instant, value)) = rx_video.recv() => {
                    if !conn.video_ack_required {
                        video_service::notify_video_frame_feched(id, Some(instant.into()));
                    }
                    if let Err(err) = conn.stream.send(&value as &Message).await {
                        conn.on_close(&err.to_string(), false);
                        break;
                    }
                },
                Some((instant, value)) = rx.recv() => {
                    let latency = instant.elapsed().as_millis() as i64;
                    let msg: &Message = &value;

                    if latency > 1000 {
                        match &msg.union {
                            Some(message::Union::audio_frame(_)) => {
                                // log::info!("audio frame latency {}", instant.elapsed().as_secs_f32());
                                continue;
                            }
                            _ => {}
                        }
                    }
                    if let Err(err) = conn.stream.send(msg).await {
                        conn.on_close(&err.to_string(), false);
                        break;
                    }
                },
                _ = test_delay_timer.tick() => {
                    if last_recv_time.elapsed() >= SEC30 {
                        conn.on_close("Timeout", true);
                        break;
                    }
                    let time = crate::get_time();
                    if time > 0 && conn.last_test_delay == 0 {
                        conn.last_test_delay = time;
                        let mut msg_out = Message::new();
                        let qos = video_service::VIDEO_QOS.lock().unwrap();
                        msg_out.set_test_delay(TestDelay{
                            time,
                            last_delay:qos.current_delay,
                            target_bitrate:qos.target_bitrate,
                            ..Default::default()
                        });
                        conn.inner.send(msg_out.into());
                    }
                }
            }
        }

        let video_privacy_conn_id = video_service::get_privacy_mode_conn_id();
        if video_privacy_conn_id == id {
            video_service::set_privacy_mode_conn_id(0);
            let _ = privacy_mode::turn_off_privacy(id);
        } else if video_privacy_conn_id == 0 {
            let _ = privacy_mode::turn_off_privacy(0);
        }
        video_service::notify_video_frame_feched(id, None);
<<<<<<< HEAD
        video_service::update_test_latency(id, 0);
        video_service::update_image_quality(id, None);
        scrap::codec::Encoder::update_video_encoder(id, scrap::codec::EncoderUpdate::Remove);
=======
        video_service::VIDEO_QOS.lock().unwrap().reset();
>>>>>>> ece86cda
        if let Err(err) = conn.try_port_forward_loop(&mut rx_from_cm).await {
            conn.on_close(&err.to_string(), false);
        }

        conn.post_audit(json!({
            "action": "close",
        }));
        log::info!("#{} connection loop exited", id);
    }

    #[cfg(not(any(target_os = "android", target_os = "ios")))]
    fn handle_input(receiver: std_mpsc::Receiver<MessageInput>, tx: Sender) {
        let mut block_input_mode = false;

        loop {
            match receiver.recv_timeout(std::time::Duration::from_millis(500)) {
                Ok(v) => match v {
                    MessageInput::Mouse((msg, id)) => {
                        handle_mouse(&msg, id);
                    }
                    MessageInput::Key((mut msg, press)) => {
                        if press {
                            msg.down = true;
                        }
                        handle_key(&msg);
                        if press {
                            msg.down = false;
                            handle_key(&msg);
                        }
                    }
                    MessageInput::BlockOn => {
                        if crate::platform::block_input(true) {
                            block_input_mode = true;
                        } else {
                            Self::send_block_input_error(
                                &tx,
                                back_notification::BlockInputState::OnFailed,
                            );
                        }
                    }
                    MessageInput::BlockOff => {
                        if crate::platform::block_input(false) {
                            block_input_mode = false;
                        } else {
                            Self::send_block_input_error(
                                &tx,
                                back_notification::BlockInputState::OffFailed,
                            );
                        }
                    }
                },
                Err(err) => {
                    #[cfg(not(any(target_os = "android", target_os = "ios")))]
                    if block_input_mode {
                        let _ = crate::platform::block_input(true);
                    }
                    if std_mpsc::RecvTimeoutError::Disconnected == err {
                        break;
                    }
                }
            }
        }
        log::info!("Input thread exited");
    }

    async fn try_port_forward_loop(
        &mut self,
        rx_from_cm: &mut mpsc::UnboundedReceiver<Data>,
    ) -> ResultType<()> {
        let mut last_recv_time = Instant::now();
        if let Some(mut forward) = self.port_forward_socket.take() {
            log::info!("Running port forwarding loop");
            self.stream.set_raw();
            loop {
                tokio::select! {
                    Some(data) = rx_from_cm.recv() => {
                        match data {
                            ipc::Data::Close => {
                                bail!("Close requested from selfection manager");
                            }
                            _ => {}
                        }
                    }
                    res = forward.next() => {
                        if let Some(res) = res {
                            last_recv_time = Instant::now();
                            self.stream.send_bytes(res?.into()).await?;
                        } else {
                            bail!("Forward reset by the peer");
                        }
                    },
                    res = self.stream.next() => {
                        if let Some(res) = res {
                            last_recv_time = Instant::now();
                            timeout(SEND_TIMEOUT_OTHER, forward.send(res?.into())).await??;
                        } else {
                            bail!("Stream reset by the peer");
                        }
                    },
                    _ = self.timer.tick() => {
                        if last_recv_time.elapsed() >= H1 {
                            bail!("Timeout");
                        }
                        self.post_audit(json!({})); // heartbeat
                    }
                }
            }
        }
        Ok(())
    }

    async fn send_permission(&mut self, permission: Permission, enabled: bool) {
        let mut misc = Misc::new();
        misc.set_permission_info(PermissionInfo {
            permission: permission.into(),
            enabled,
            ..Default::default()
        });
        let mut msg_out = Message::new();
        msg_out.set_misc(misc);
        self.send(msg_out).await;
    }

    async fn on_open(&mut self, addr: SocketAddr) -> bool {
        log::debug!("#{} Connection opened from {}.", self.inner.id, addr);
        let whitelist: Vec<String> = Config::get_option("whitelist")
            .split(",")
            .filter(|x| !x.is_empty())
            .map(|x| x.to_owned())
            .collect();
        if !whitelist.is_empty()
            && whitelist
                .iter()
                .filter(|x| x == &"0.0.0.0")
                .next()
                .is_none()
            && whitelist
                .iter()
                .filter(|x| x.parse() == Ok(addr.ip()))
                .next()
                .is_none()
        {
            self.send_login_error("Your ip is blocked by the peer")
                .await;
            sleep(1.).await;
            return false;
        }
        self.ip = addr.ip().to_string();
        let mut msg_out = Message::new();
        msg_out.set_hash(self.hash.clone());
        self.send(msg_out).await;
        self.get_api_server();
        self.post_audit(json!({
            "ip": addr.ip(),
            "action": "new",
        }));
        true
    }

    fn get_api_server(&mut self) {
        self.api_server = crate::get_audit_server(
            Config::get_option("api-server"),
            Config::get_option("custom-rendezvous-server"),
        );
    }

    fn post_audit(&self, v: Value) {
        if self.api_server.is_empty() {
            return;
        }
        let url = self.api_server.clone();
        let mut v = v;
        v["id"] = json!(Config::get_id());
        v["uuid"] = json!(base64::encode(crate::get_uuid()));
        v["Id"] = json!(self.inner.id);
        tokio::spawn(async move {
            allow_err!(Self::post_audit_async(url, v).await);
        });
    }

    #[inline]
    async fn post_audit_async(url: String, v: Value) -> ResultType<()> {
        crate::post_request(url, v.to_string(), "").await?;
        Ok(())
    }

    async fn send_logon_response(&mut self) {
        if self.authorized {
            return;
        }
        let conn_type = if self.file_transfer.is_some() {
            1
        } else if self.port_forward_socket.is_some() {
            2
        } else {
            0
        };
        self.post_audit(json!({"peer": self.peer_info, "Type": conn_type}));
        #[allow(unused_mut)]
        let mut username = crate::platform::get_active_username();
        let mut res = LoginResponse::new();

        let mut pi = PeerInfo {
            username: username.clone(),
            conn_id: self.inner.id,
            version: crate::VERSION.to_owned(),
            ..Default::default()
        };

        #[cfg(not(target_os = "android"))]
        {
            pi.hostname = whoami::hostname();
            pi.platform = whoami::platform().to_string();
        }
        #[cfg(target_os = "android")]
        {
            pi.hostname = MOBILE_INFO2.lock().unwrap().clone();
            pi.platform = "Android".into();
        }

        if self.port_forward_socket.is_some() {
            let mut msg_out = Message::new();
            res.set_peer_info(pi);
            msg_out.set_login_response(res);
            self.send(msg_out).await;
            return;
        }
        #[cfg(target_os = "linux")]
        if !self.file_transfer.is_some() && !self.port_forward_socket.is_some() {
            let dtype = crate::platform::linux::get_display_server();
            if dtype != "x11" {
                res.set_error(format!(
                    "Unsupported display server type {}, x11 expected",
                    dtype
                ));
                let mut msg_out = Message::new();
                msg_out.set_login_response(res);
                self.send(msg_out).await;
                return;
            }
        }
        #[allow(unused_mut)]
        let mut sas_enabled = false;
        #[cfg(windows)]
        if crate::platform::is_root() {
            sas_enabled = true;
        }
        #[cfg(not(any(target_os = "android", target_os = "ios")))]
        if self.file_transfer.is_some() {
            if crate::platform::is_prelogin() || self.tx_to_cm.send(ipc::Data::Test).is_err() {
                username = "".to_owned();
            }
        }
        self.authorized = true;

        pi.username = username;
        pi.sas_enabled = sas_enabled;
        pi.features = Some(Features {
            privacy_mode: video_service::is_privacy_mode_supported(),
            ..Default::default()
        })
        .into();

        let mut sub_service = false;
        if self.file_transfer.is_some() {
            res.set_peer_info(pi);
        } else {
            try_activate_screen();
            match video_service::get_displays() {
                Err(err) => {
                    res.set_error(format!("X11 error: {}", err));
                }
                Ok((current, displays)) => {
                    pi.displays = displays.into();
                    pi.current_display = current as _;
                    res.set_peer_info(pi);
                    sub_service = true;
                }
            }
        }
        let mut msg_out = Message::new();
        msg_out.set_login_response(res);
        self.send(msg_out).await;
        if let Some((dir, show_hidden)) = self.file_transfer.clone() {
            let dir = if !dir.is_empty() && std::path::Path::new(&dir).is_dir() {
                &dir
            } else {
                ""
            };
            self.read_dir(dir, show_hidden);
        } else if sub_service {
            if let Some(s) = self.server.upgrade() {
                let mut noperms = Vec::new();
                if !self.keyboard && !self.show_remote_cursor {
                    noperms.push(NAME_CURSOR);
                }
                if !self.show_remote_cursor {
                    noperms.push(NAME_POS);
                }
                if !self.clipboard_enabled() || !self.keyboard {
                    noperms.push(super::clipboard_service::NAME);
                }
                if !self.audio_enabled() {
                    noperms.push(super::audio_service::NAME);
                }
                s.write()
                    .unwrap()
                    .add_connection(self.inner.clone(), &noperms);
            }
        }
    }

    fn clipboard_enabled(&self) -> bool {
        self.clipboard && !self.disable_clipboard
    }

    fn audio_enabled(&self) -> bool {
        self.audio && !self.disable_audio
    }

    fn file_transfer_enabled(&self) -> bool {
        self.file && self.enable_file_transfer
    }

    fn try_start_cm(&mut self, peer_id: String, name: String, authorized: bool) {
        self.peer_info = (peer_id.clone(), name.clone());
        self.send_to_cm(ipc::Data::Login {
            id: self.inner.id(),
            is_file_transfer: self.file_transfer.is_some(),
            port_forward: self.port_forward_address.clone(),
            peer_id,
            name,
            authorized,
            keyboard: self.keyboard,
            clipboard: self.clipboard,
            audio: self.audio,
            file: self.file,
            file_transfer_enabled: self.file_transfer_enabled(),
        });
    }

    #[inline]
    fn send_to_cm(&mut self, data: ipc::Data) {
        self.tx_to_cm.send(data).ok();
    }

    #[inline]
    fn send_fs(&mut self, data: ipc::FS) {
        self.send_to_cm(ipc::Data::FS(data));
    }

    async fn send_login_error<T: std::string::ToString>(&mut self, err: T) {
        let mut msg_out = Message::new();
        let mut res = LoginResponse::new();
        res.set_error(err.to_string());
        msg_out.set_login_response(res);
        self.send(msg_out).await;
    }

    #[inline]
    pub fn send_block_input_error(s: &Sender, state: back_notification::BlockInputState) {
        let mut misc = Misc::new();
        let mut back_notification = BackNotification::new();
        back_notification.set_block_input_state(state);
        misc.set_back_notification(back_notification);
        let mut msg_out = Message::new();
        msg_out.set_misc(misc);
        s.send((Instant::now(), Arc::new(msg_out))).ok();
    }

    #[inline]
    fn input_mouse(&self, msg: MouseEvent, conn_id: i32) {
        self.tx_input.send(MessageInput::Mouse((msg, conn_id))).ok();
    }

    #[inline]
    fn input_key(&self, msg: KeyEvent, press: bool) {
        self.tx_input.send(MessageInput::Key((msg, press))).ok();
    }

    async fn on_message(&mut self, msg: Message) -> bool {
        if let Some(message::Union::login_request(lr)) = msg.union {
            if let Some(o) = lr.option.as_ref() {
                self.update_option(o).await;
                if let Some(q) = o.video_codec_state.clone().take() {
                    scrap::codec::Encoder::update_video_encoder(
                        self.inner.id(),
                        scrap::codec::EncoderUpdate::State(q),
                    );
                } else {
                    scrap::codec::Encoder::update_video_encoder(
                        self.inner.id(),
                        scrap::codec::EncoderUpdate::DisableHwIfNotExist,
                    );
                }
            } else {
                scrap::codec::Encoder::update_video_encoder(
                    self.inner.id(),
                    scrap::codec::EncoderUpdate::DisableHwIfNotExist,
                );
            }
            self.video_ack_required = lr.video_ack_required;
            if self.authorized {
                return true;
            }
            match lr.union {
                Some(login_request::Union::file_transfer(ft)) => {
                    if !Config::get_option("enable-file-transfer").is_empty() {
                        self.send_login_error("No permission of file transfer")
                            .await;
                        sleep(1.).await;
                        return false;
                    }
                    self.file_transfer = Some((ft.dir, ft.show_hidden));
                }
                Some(login_request::Union::port_forward(mut pf)) => {
                    if !Config::get_option("enable-tunnel").is_empty() {
                        self.send_login_error("No permission of IP tunneling").await;
                        sleep(1.).await;
                        return false;
                    }
                    let mut is_rdp = false;
                    if pf.host == "RDP" && pf.port == 0 {
                        pf.host = "localhost".to_owned();
                        pf.port = 3389;
                        is_rdp = true;
                    }
                    if pf.host.is_empty() {
                        pf.host = "localhost".to_owned();
                    }
                    let mut addr = format!("{}:{}", pf.host, pf.port);
                    self.port_forward_address = addr.clone();
                    match timeout(3000, TcpStream::connect(&addr)).await {
                        Ok(Ok(sock)) => {
                            self.port_forward_socket = Some(Framed::new(sock, BytesCodec::new()));
                        }
                        _ => {
                            if is_rdp {
                                addr = "RDP".to_owned();
                            }
                            self.send_login_error(format!(
                                "Failed to access remote {}, please make sure if it is open",
                                addr
                            ))
                            .await;
                        }
                    }
                }
                _ => {}
            }
            if !crate::is_ip(&lr.username) && lr.username != Config::get_id() {
                self.send_login_error("Offline").await;
            } else if lr.password.is_empty() {
                self.try_start_cm(lr.my_id, lr.my_name, false);
            } else {
                let mut hasher = Sha256::new();
                hasher.update(&Config::get_password());
                hasher.update(&self.hash.salt);
                let mut hasher2 = Sha256::new();
                hasher2.update(&hasher.finalize()[..]);
                hasher2.update(&self.hash.challenge);
                let mut failure = LOGIN_FAILURES
                    .lock()
                    .unwrap()
                    .get(&self.ip)
                    .map(|x| x.clone())
                    .unwrap_or((0, 0, 0));
                let time = (crate::get_time() / 60_000) as i32;
                if failure.2 > 30 {
                    self.send_login_error("Too many wrong password attempts")
                        .await;
                } else if time == failure.0 && failure.1 > 6 {
                    self.send_login_error("Please try 1 minute later").await;
                } else if hasher2.finalize()[..] != lr.password[..] {
                    if failure.0 == time {
                        failure.1 += 1;
                        failure.2 += 1;
                    } else {
                        failure.0 = time;
                        failure.1 = 1;
                        failure.2 += 1;
                    }
                    LOGIN_FAILURES
                        .lock()
                        .unwrap()
                        .insert(self.ip.clone(), failure);
                    self.send_login_error("Wrong Password").await;
                    self.try_start_cm(lr.my_id, lr.my_name, false);
                } else {
                    if failure.0 != 0 {
                        LOGIN_FAILURES.lock().unwrap().remove(&self.ip);
                    }
                    self.try_start_cm(lr.my_id, lr.my_name, true);
                    self.send_logon_response().await;
                    if self.port_forward_socket.is_some() {
                        return false;
                    }
                }
            }
        } else if let Some(message::Union::test_delay(t)) = msg.union {
            if t.from_client {
                let mut msg_out = Message::new();
                msg_out.set_test_delay(t);
                self.inner.send(msg_out.into());
            } else {
                self.last_test_delay = 0;
                let new_delay = (crate::get_time() - t.time) as u32;
                video_service::VIDEO_QOS
                    .lock()
                    .unwrap()
                    .update_network_delay(new_delay);
            }
        } else if self.authorized {
            match msg.union {
                Some(message::Union::mouse_event(me)) => {
                    #[cfg(any(target_os = "android", target_os = "ios"))]
                    if let Err(e) = call_main_service_mouse_input(me.mask, me.x, me.y) {
                        log::debug!("call_main_service_mouse_input fail:{}", e);
                    }
                    #[cfg(not(any(target_os = "android", target_os = "ios")))]
                    if self.keyboard {
                        if is_left_up(&me) {
                            CLICK_TIME.store(crate::get_time(), Ordering::SeqCst);
                        } else {
                            MOUSE_MOVE_TIME.store(crate::get_time(), Ordering::SeqCst);
                        }
                        self.input_mouse(me, self.inner.id());
                    }
                }
                Some(message::Union::key_event(me)) => {
                    #[cfg(not(any(target_os = "android", target_os = "ios")))]
                    if self.keyboard {
                        if is_enter(&me) {
                            CLICK_TIME.store(crate::get_time(), Ordering::SeqCst);
                        }
                        // handle all down as press
                        // fix unexpected repeating key on remote linux, seems also fix abnormal alt/shift, which
                        // make sure all key are released
                        let is_press = if cfg!(target_os = "linux") {
                            (me.press || me.down) && !crate::is_modifier(&me)
                        } else {
                            me.press
                        };
                        if is_press {
                            match me.union {
                                Some(key_event::Union::unicode(_))
                                | Some(key_event::Union::seq(_)) => {
                                    self.input_key(me, false);
                                }
                                _ => {
                                    self.input_key(me, true);
                                }
                            }
                        } else {
                            self.input_key(me, false);
                        }
                    }
                }
                Some(message::Union::clipboard(cb)) =>
                {
                    #[cfg(not(any(target_os = "android", target_os = "ios")))]
                    if self.clipboard {
                        update_clipboard(cb, None);
                    }
                }
                Some(message::Union::cliprdr(_clip)) => {
                    if self.file_transfer_enabled() {
                        #[cfg(windows)]
                        if let Some(clip) = msg_2_clip(_clip) {
                            self.send_to_cm(ipc::Data::ClipbaordFile(clip))
                        }
                    }
                }
                Some(message::Union::file_action(fa)) => {
                    if self.file_transfer.is_some() {
                        match fa.union {
                            Some(file_action::Union::read_dir(rd)) => {
                                self.read_dir(&rd.path, rd.include_hidden);
                            }
                            Some(file_action::Union::all_files(f)) => {
                                match fs::get_recursive_files(&f.path, f.include_hidden) {
                                    Err(err) => {
                                        self.send(fs::new_error(f.id, err, -1)).await;
                                    }
                                    Ok(files) => {
                                        self.send(fs::new_dir(f.id, f.path, files)).await;
                                    }
                                }
                            }
                            Some(file_action::Union::send(s)) => {
                                let id = s.id;
                                let od =
                                    can_enable_overwrite_detection(get_version_number(VERSION));
                                let path = s.path.clone();
                                match fs::TransferJob::new_read(
                                    id,
                                    "".to_string(),
                                    path.clone(),
                                    s.file_num,
                                    s.include_hidden,
                                    false,
                                    od,
                                ) {
                                    Err(err) => {
                                        self.send(fs::new_error(id, err, 0)).await;
                                    }
                                    Ok(job) => {
                                        self.send(fs::new_dir(id, path, job.files().to_vec()))
                                            .await;
                                        self.read_jobs.push(job);
                                        self.timer = time::interval(MILLI1);
                                    }
                                }
                            }
                            Some(file_action::Union::receive(r)) => {
                                self.send_fs(ipc::FS::NewWrite {
                                    path: r.path,
                                    id: r.id,
                                    file_num: r.file_num,
                                    files: r
                                        .files
                                        .to_vec()
                                        .drain(..)
                                        .map(|f| (f.name, f.modified_time))
                                        .collect(),
                                });
                            }
                            Some(file_action::Union::remove_dir(d)) => {
                                self.send_fs(ipc::FS::RemoveDir {
                                    path: d.path,
                                    id: d.id,
                                    recursive: d.recursive,
                                });
                            }
                            Some(file_action::Union::remove_file(f)) => {
                                self.send_fs(ipc::FS::RemoveFile {
                                    path: f.path,
                                    id: f.id,
                                    file_num: f.file_num,
                                });
                            }
                            Some(file_action::Union::create(c)) => {
                                self.send_fs(ipc::FS::CreateDir {
                                    path: c.path,
                                    id: c.id,
                                });
                            }
                            Some(file_action::Union::cancel(c)) => {
                                self.send_fs(ipc::FS::CancelWrite { id: c.id });
                                fs::remove_job(c.id, &mut self.read_jobs);
                            }
                            Some(file_action::Union::send_confirm(r)) => {
                                if let Some(job) = fs::get_job(r.id, &mut self.read_jobs) {
                                    job.confirm(&r);
                                }
                            }
                            _ => {}
                        }
                    }
                }
                Some(message::Union::file_response(fr)) => match fr.union {
                    Some(file_response::Union::block(block)) => {
                        self.send_fs(ipc::FS::WriteBlock {
                            id: block.id,
                            file_num: block.file_num,
                            data: block.data,
                            compressed: block.compressed,
                        });
                    }
                    Some(file_response::Union::done(d)) => {
                        self.send_fs(ipc::FS::WriteDone {
                            id: d.id,
                            file_num: d.file_num,
                        });
                    }
                    Some(file_response::Union::digest(d)) => self.send_fs(ipc::FS::CheckDigest {
                        id: d.id,
                        file_num: d.file_num,
                        file_size: d.file_size,
                        last_modified: d.last_modified,
                        is_upload: true,
                    }),
                    _ => {}
                },
                Some(message::Union::misc(misc)) => match misc.union {
                    Some(misc::Union::switch_display(s)) => {
                        video_service::switch_display(s.display);
                    }
                    Some(misc::Union::chat_message(c)) => {
                        self.send_to_cm(ipc::Data::ChatMessage { text: c.text });
                    }
                    Some(misc::Union::option(o)) => {
                        self.update_option(&o).await;
                    }
                    Some(misc::Union::refresh_video(r)) => {
                        if r {
                            video_service::refresh();
                        }
                    }
                    Some(misc::Union::video_received(_)) => {
                        video_service::notify_video_frame_feched(
                            self.inner.id,
                            Some(Instant::now().into()),
                        );
                    }
                    _ => {}
                },
                _ => {}
            }
        }
        true
    }

    async fn update_option(&mut self, o: &OptionMessage) {
        log::info!("Option update: {:?}", o);
        if let Ok(q) = o.image_quality.enum_value() {
            let mut image_quality = None;
            if let ImageQuality::NotSet = q {
                if o.custom_image_quality > 0 {
                    image_quality = Some(o.custom_image_quality);
                }
            } else {
                image_quality = Some(q.value() as _)
            }
            video_service::VIDEO_QOS
                .lock()
                .unwrap()
                .update_image_quality(image_quality);
        }
        if let Ok(q) = o.lock_after_session_end.enum_value() {
            if q != BoolOption::NotSet {
                self.lock_after_session_end = q == BoolOption::Yes;
            }
        }
        if let Ok(q) = o.show_remote_cursor.enum_value() {
            if q != BoolOption::NotSet {
                self.show_remote_cursor = q == BoolOption::Yes;
                if let Some(s) = self.server.upgrade() {
                    s.write().unwrap().subscribe(
                        NAME_CURSOR,
                        self.inner.clone(),
                        self.keyboard || self.show_remote_cursor,
                    );
                    s.write().unwrap().subscribe(
                        NAME_POS,
                        self.inner.clone(),
                        self.show_remote_cursor,
                    );
                }
            }
        }
        if let Ok(q) = o.disable_audio.enum_value() {
            if q != BoolOption::NotSet {
                self.disable_audio = q == BoolOption::Yes;
                if let Some(s) = self.server.upgrade() {
                    s.write().unwrap().subscribe(
                        super::audio_service::NAME,
                        self.inner.clone(),
                        self.audio_enabled(),
                    );
                }
            }
        }
        #[cfg(windows)]
        if let Ok(q) = o.enable_file_transfer.enum_value() {
            if q != BoolOption::NotSet {
                self.enable_file_transfer = q == BoolOption::Yes;
                self.send_to_cm(ipc::Data::ClipboardFileEnabled(
                    self.file_transfer_enabled(),
                ));
            }
        }
        if let Ok(q) = o.disable_clipboard.enum_value() {
            if q != BoolOption::NotSet {
                self.disable_clipboard = q == BoolOption::Yes;
                if let Some(s) = self.server.upgrade() {
                    s.write().unwrap().subscribe(
                        super::clipboard_service::NAME,
                        self.inner.clone(),
                        self.clipboard_enabled() && self.keyboard,
                    );
                }
            }
        }
        if let Ok(q) = o.privacy_mode.enum_value() {
            if self.keyboard {
                match q {
                    BoolOption::Yes => {
                        let msg_out = if !video_service::is_privacy_mode_supported() {
                            crate::common::make_privacy_mode_msg(
                                back_notification::PrivacyModeState::NotSupported,
                            )
                        } else {
                            match privacy_mode::turn_on_privacy(self.inner.id) {
                                Ok(true) => {
                                    if video_service::test_create_capturer(self.inner.id, 5_000) {
                                        video_service::set_privacy_mode_conn_id(self.inner.id);
                                        crate::common::make_privacy_mode_msg(
                                            back_notification::PrivacyModeState::OnSucceeded,
                                        )
                                    } else {
                                        log::error!(
                                            "Wait privacy mode timeout, turn off privacy mode"
                                        );
                                        video_service::set_privacy_mode_conn_id(0);
                                        let _ = privacy_mode::turn_off_privacy(self.inner.id);
                                        crate::common::make_privacy_mode_msg(
                                            back_notification::PrivacyModeState::OnFailed,
                                        )
                                    }
                                }
                                Ok(false) => crate::common::make_privacy_mode_msg(
                                    back_notification::PrivacyModeState::OnFailedPlugin,
                                ),
                                Err(e) => {
                                    log::error!("Failed to turn on privacy mode. {}", e);
                                    if video_service::get_privacy_mode_conn_id() == 0 {
                                        let _ = privacy_mode::turn_off_privacy(0);
                                    }
                                    crate::common::make_privacy_mode_msg(
                                        back_notification::PrivacyModeState::OnFailed,
                                    )
                                }
                            }
                        };
                        self.send(msg_out).await;
                    }
                    BoolOption::No => {
                        let msg_out = if !video_service::is_privacy_mode_supported() {
                            crate::common::make_privacy_mode_msg(
                                back_notification::PrivacyModeState::NotSupported,
                            )
                        } else {
                            video_service::set_privacy_mode_conn_id(0);
                            privacy_mode::turn_off_privacy(self.inner.id)
                        };
                        self.send(msg_out).await;
                    }
                    _ => {}
                }
            }
        }
        if self.keyboard {
            if let Ok(q) = o.block_input.enum_value() {
                match q {
                    BoolOption::Yes => {
                        self.tx_input.send(MessageInput::BlockOn).ok();
                    }
                    BoolOption::No => {
                        self.tx_input.send(MessageInput::BlockOff).ok();
                    }
                    _ => {}
                }
            }
        }
    }

    fn on_close(&mut self, reason: &str, lock: bool) {
        if let Some(s) = self.server.upgrade() {
            s.write().unwrap().remove_connection(&self.inner);
        }
        log::info!("#{} Connection closed: {}", self.inner.id(), reason);
        if lock && self.lock_after_session_end && self.keyboard {
            #[cfg(not(any(target_os = "android", target_os = "ios")))]
            lock_screen();
        }
        self.tx_to_cm.send(ipc::Data::Close).ok();
        self.port_forward_socket.take();
    }

    fn read_dir(&mut self, dir: &str, include_hidden: bool) {
        let dir = dir.to_string();
        self.send_fs(ipc::FS::ReadDir {
            dir,
            include_hidden,
        });
    }

    #[inline]
    async fn send(&mut self, msg: Message) {
        allow_err!(self.stream.send(&msg).await);
    }
}

#[cfg(not(any(target_os = "android", target_os = "ios")))]
async fn start_ipc(
    mut rx_to_cm: mpsc::UnboundedReceiver<ipc::Data>,
    tx_from_cm: mpsc::UnboundedSender<ipc::Data>,
) -> ResultType<()> {
    loop {
        if !crate::platform::is_prelogin() {
            break;
        }
        sleep(1.).await;
    }
    let mut stream = None;
    if let Ok(s) = crate::ipc::connect(1000, "_cm").await {
        stream = Some(s);
    } else {
        let run_done;
        if crate::platform::is_root() {
            let mut res = Ok(None);
            for _ in 0..10 {
                res = crate::platform::run_as_user("--cm");
                if res.is_ok() {
                    break;
                }
                sleep(1.).await;
            }
            if let Some(task) = res? {
                super::CHILD_PROCESS.lock().unwrap().push(task);
            }
            run_done = true;
        } else {
            run_done = false;
        }
        if !run_done {
            super::CHILD_PROCESS
                .lock()
                .unwrap()
                .push(crate::run_me(vec!["--cm"])?);
        }
        for _ in 0..10 {
            sleep(0.3).await;
            if let Ok(s) = crate::ipc::connect(1000, "_cm").await {
                stream = Some(s);
                break;
            }
        }
        if stream.is_none() {
            bail!("Failed to connect to connection manager");
        }
    }
    let mut stream = stream.unwrap();
    loop {
        tokio::select! {
            res = stream.next() => {
                match res {
                    Err(err) => {
                        return Err(err.into());
                    }
                    Ok(Some(data)) => {
                        match data {
                            ipc::Data::ClickTime(_)=> {
                                let ct = CLICK_TIME.load(Ordering::SeqCst);
                                let data = ipc::Data::ClickTime(ct);
                                stream.send(&data).await?;
                            }
                            _ => {
                                tx_from_cm.send(data)?;
                            }
                        }
                    }
                    _ => {}
                }
            }
            res = rx_to_cm.recv() => {
                match res {
                    Some(data) => {
                        if let Data::FS(ipc::FS::WriteBlock{id,
                            file_num,
                            data,
                            compressed}) = data {
                                stream.send(&Data::FS(ipc::FS::WriteBlock{id, file_num, data: Vec::new(), compressed})).await?;
                                stream.send_raw(data).await?;
                        } else {
                            stream.send(&data).await?;
                        }
                    }
                    None => {
                        bail!("expected");
                    }
                }
            }
        }
    }
}

// in case screen is sleep and blank, here to activate it
fn try_activate_screen() {
    #[cfg(windows)]
    std::thread::spawn(|| {
        mouse_move_relative(-6, -6);
        std::thread::sleep(std::time::Duration::from_millis(30));
        mouse_move_relative(6, 6);
    });
}

mod privacy_mode {
    use super::*;

    pub(super) fn turn_off_privacy(_conn_id: i32) -> Message {
        #[cfg(windows)]
        {
            use crate::ui::win_privacy::*;

            let res = turn_off_privacy(_conn_id, None);
            match res {
                Ok(_) => crate::common::make_privacy_mode_msg(
                    back_notification::PrivacyModeState::OffSucceeded,
                ),
                Err(e) => {
                    log::error!("Failed to turn off privacy mode {}", e);
                    crate::common::make_privacy_mode_msg(
                        back_notification::PrivacyModeState::OffFailed,
                    )
                }
            }
        }
        #[cfg(not(windows))]
        {
            crate::common::make_privacy_mode_msg(back_notification::PrivacyModeState::OffFailed)
        }
    }

    pub(super) fn turn_on_privacy(_conn_id: i32) -> ResultType<bool> {
        #[cfg(windows)]
        {
            let plugin_exitst = crate::ui::win_privacy::turn_on_privacy(_conn_id)?;
            Ok(plugin_exitst)
        }
        #[cfg(not(windows))]
        {
            Ok(true)
        }
    }
}<|MERGE_RESOLUTION|>--- conflicted
+++ resolved
@@ -396,13 +396,8 @@
             let _ = privacy_mode::turn_off_privacy(0);
         }
         video_service::notify_video_frame_feched(id, None);
-<<<<<<< HEAD
-        video_service::update_test_latency(id, 0);
-        video_service::update_image_quality(id, None);
         scrap::codec::Encoder::update_video_encoder(id, scrap::codec::EncoderUpdate::Remove);
-=======
         video_service::VIDEO_QOS.lock().unwrap().reset();
->>>>>>> ece86cda
         if let Err(err) = conn.try_port_forward_loop(&mut rx_from_cm).await {
             conn.on_close(&err.to_string(), false);
         }
