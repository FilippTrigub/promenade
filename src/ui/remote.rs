--- conflicted
+++ resolved
@@ -1,11 +1,6 @@
 use std::{
-<<<<<<< HEAD
-    collections::{HashMap, HashSet},
-    ops::Deref,
-=======
     collections::HashMap,
     ops::{Deref, DerefMut},
->>>>>>> 730f0ed0
     sync::{
         atomic::{AtomicBool, Ordering},
         Arc, Mutex,
@@ -27,32 +22,8 @@
     cliprdr::CliprdrClientContext, create_cliprdr_context as create_clipboard_file_context,
     get_rx_clip_client, server_clip_file,
 };
-<<<<<<< HEAD
-use enigo::{self, Enigo, KeyboardControllable};
-use hbb_common::{
-    allow_err,
-    config::{Config, LocalConfig, PeerConfig, TransferSerde},
-    fs::{
-        self, can_enable_overwrite_detection, get_job, get_string, new_send_confirm,
-        DigestCheckResult, RemoveJobMeta, TransferJobMeta,
-    },
-    get_version_number, log,
-    message_proto::{permission_info::Permission, *},
-    protobuf::Message as _,
-    rendezvous_proto::ConnType,
-    sleep,
-    tokio::{
-        self,
-        sync::mpsc,
-        time::{self, Duration, Instant, Interval},
-    },
-    Stream,
-};
-use rdev::{Event, EventType::*, Key as RdevKey, Keyboard as RdevKeyboard, KeyboardState};
-=======
 
 use hbb_common::{allow_err, log, message_proto::*, rendezvous_proto::ConnType};
->>>>>>> 730f0ed0
 
 #[cfg(windows)]
 use crate::clipboard_file::*;
@@ -65,8 +36,6 @@
 
 lazy_static::lazy_static! {
     static ref VIDEO: Arc<Mutex<Option<Video>>> = Default::default();
-    static ref TO_RELEASE: Arc<Mutex<HashSet<RdevKey>>> = Arc::new(Mutex::new(HashSet::<RdevKey>::new()));
-    static ref KEYBOARD: Arc<Mutex<RdevKeyboard>> = Arc::new(Mutex::new(RdevKeyboard::new().unwrap()));
 }
 
 #[cfg(windows)]
@@ -434,70 +403,6 @@
             ..Default::default()
         };
 
-<<<<<<< HEAD
-    fn start_keyboard_hook(&self) {
-        if self.is_port_forward() || self.is_file_transfer() {
-            return;
-        }
-        if KEYBOARD_HOOKED.swap(true, Ordering::SeqCst) {
-            return;
-        }
-        log::info!("keyboard hooked");
-        let mut me = self.clone();
-        #[cfg(windows)]
-        crate::platform::windows::enable_lowlevel_keyboard(std::ptr::null_mut() as _);
-        std::thread::spawn(move || {
-            // This will block.
-            std::env::set_var("KEYBOARD_ONLY", "y");
-            lazy_static::lazy_static! {
-                static ref MUTEX_SPECIAL_KEYS: Mutex<HashMap<RdevKey, bool>> = {
-                    let mut m = HashMap::new();
-                    m.insert(RdevKey::ShiftLeft, false);
-                    m.insert(RdevKey::ShiftRight, false);
-                    m.insert(RdevKey::ControlLeft, false);
-                    m.insert(RdevKey::ControlRight, false);
-                    m.insert(RdevKey::Alt, false);
-                    m.insert(RdevKey::AltGr, false);
-                    m.insert(RdevKey::MetaLeft, false);
-                    m.insert(RdevKey::MetaRight, false);
-                    Mutex::new(m)
-                };
-            }
-
-            let func = move |evt: Event| {
-                if !IS_IN.load(Ordering::SeqCst) || !SERVER_KEYBOARD_ENABLED.load(Ordering::SeqCst)
-                {
-                    return;
-                }
-                let (_key, down) = match evt.event_type {
-                    KeyPress(k) => {
-                        // keyboard long press
-                        if MUTEX_SPECIAL_KEYS.lock().unwrap().contains_key(&k) {
-                            if *MUTEX_SPECIAL_KEYS.lock().unwrap().get(&k).unwrap() {
-                                return;
-                            }
-                            MUTEX_SPECIAL_KEYS.lock().unwrap().insert(k, true);
-                        }
-                        (k, true)
-                    }
-                    KeyRelease(k) => {
-                        // keyboard long press
-                        if MUTEX_SPECIAL_KEYS.lock().unwrap().contains_key(&k) {
-                            MUTEX_SPECIAL_KEYS.lock().unwrap().insert(k, false);
-                        }
-                        (k, false)
-                    }
-                    _ => return,
-                };
-
-                me.key_down_or_up(down, _key, evt);
-            };
-            if let Err(error) = rdev::listen(func) {
-                log::error!("rdev: {:?}", error);
-            }
-        });
-    }
-=======
         let conn_type = if cmd.eq("--file-transfer") {
             ConnType::FILE_TRANSFER
         } else if cmd.eq("--port-forward") {
@@ -507,21 +412,10 @@
         } else {
             ConnType::DEFAULT_CONN
         };
->>>>>>> 730f0ed0
 
         session.lc.write().unwrap().initialize(id, conn_type);
 
         Self(session)
-    }
-
-    fn get_keyboard_mode(&mut self) -> String {
-        return std::env::var("KEYBOARD_MODE")
-            .unwrap_or(String::from("legacy"))
-            .to_lowercase();
-    }
-
-    fn save_keyboard_mode(&mut self, value: String) {
-        std::env::set_var("KEYBOARD_MODE", value);
     }
 
     fn get_custom_image_quality(&mut self) -> Value {
@@ -651,179 +545,10 @@
         IS_IN.store(true, Ordering::SeqCst);
     }
 
-<<<<<<< HEAD
-    fn is_port_forward(&self) -> bool {
-        self.cmd == "--port-forward" || self.is_rdp()
-    }
-
-    fn is_rdp(&self) -> bool {
-        self.cmd == "--rdp"
-    }
-
-    fn reconnect(&mut self) {
-        println!("reconnecting");
-        let cloned = self.clone();
-        let mut lock = self.write().unwrap();
-        lock.thread.take().map(|t| t.join());
-        lock.thread = Some(std::thread::spawn(move || {
-            io_loop(cloned);
-        }));
-    }
-
-    #[inline]
-    fn peer_platform(&self) -> String {
-        self.lc.read().unwrap().info.platform.clone()
-    }
-
-    fn get_platform(&mut self, is_remote: bool) -> String {
-        if is_remote {
-            self.peer_platform()
-        } else {
-            whoami::platform().to_string()
-        }
-    }
-
-    fn get_path_sep(&mut self, is_remote: bool) -> &'static str {
-        let p = self.get_platform(is_remote);
-        if &p == "Windows" {
-            return "\\";
-        } else {
-            return "/";
-        }
-    }
-
-    fn get_icon_path(&mut self, file_type: i32, ext: String) -> String {
-        let mut path = Config::icon_path();
-        if file_type == FileType::DirLink as i32 {
-            let new_path = path.join("dir_link");
-            if !std::fs::metadata(&new_path).is_ok() {
-                #[cfg(windows)]
-                allow_err!(std::os::windows::fs::symlink_file(&path, &new_path));
-                #[cfg(not(windows))]
-                allow_err!(std::os::unix::fs::symlink(&path, &new_path));
-            }
-            path = new_path;
-        } else if file_type == FileType::File as i32 {
-            if !ext.is_empty() {
-                path = path.join(format!("file.{}", ext));
-            } else {
-                path = path.join("file");
-            }
-            if !std::fs::metadata(&path).is_ok() {
-                allow_err!(std::fs::File::create(&path));
-            }
-        } else if file_type == FileType::FileLink as i32 {
-            let new_path = path.join("file_link");
-            if !std::fs::metadata(&new_path).is_ok() {
-                path = path.join("file");
-                if !std::fs::metadata(&path).is_ok() {
-                    allow_err!(std::fs::File::create(&path));
-                }
-                #[cfg(windows)]
-                allow_err!(std::os::windows::fs::symlink_file(&path, &new_path));
-                #[cfg(not(windows))]
-                allow_err!(std::os::unix::fs::symlink(&path, &new_path));
-            }
-            path = new_path;
-        } else if file_type == FileType::DirDrive as i32 {
-            if cfg!(windows) {
-                path = fs::get_path("C:");
-            } else if cfg!(target_os = "macos") {
-                if let Ok(entries) = fs::get_path("/Volumes/").read_dir() {
-                    for entry in entries {
-                        if let Ok(entry) = entry {
-                            path = entry.path();
-                            break;
-                        }
-                    }
-                }
-            }
-        }
-        fs::get_string(&path)
-    }
-
-    fn login(&mut self, password: String, remember: bool) {
-        self.send(Data::Login((password, remember)));
-    }
-
-    fn new_rdp(&mut self) {
-        self.send(Data::NewRDP);
-    }
-
-    fn enter(&mut self) {
-        #[cfg(windows)]
-        crate::platform::windows::stop_system_key_propagate(true);
-        IS_IN.store(true, Ordering::SeqCst);
-    }
-
-    fn leave(&mut self) {
-        for key in TO_RELEASE.lock().unwrap().iter() {
-            self.map_keyboard_mode(false, *key, None)
-        }
-        #[cfg(windows)]
-        crate::platform::windows::stop_system_key_propagate(false);
-        IS_IN.store(false, Ordering::SeqCst);
-    }
-
-    fn send_mouse(
-        &mut self,
-        mask: i32,
-        x: i32,
-        y: i32,
-        alt: bool,
-        ctrl: bool,
-        shift: bool,
-        command: bool,
-    ) {
-        #[allow(unused_mut)]
-        let mut command = command;
-        #[cfg(windows)]
-        {
-            if !command && crate::platform::windows::get_win_key_state() {
-                command = true;
-            }
-        }
-        
-        send_mouse(mask, x, y, alt, ctrl, shift, command, self);
-        // on macos, ctrl + left button down = right button down, up won't emit, so we need to
-        // emit up myself if peer is not macos
-        // to-do: how about ctrl + left from win to macos
-        if cfg!(target_os = "macos") {
-            let buttons = mask >> 3;
-            let evt_type = mask & 0x7;
-            if buttons == 1 && evt_type == 1 && ctrl && self.peer_platform() != "Mac OS" {
-                self.send_mouse((1 << 3 | 2) as _, x, y, alt, ctrl, shift, command);
-            }
-        }
-    }
-
-    fn set_cursor_data(&mut self, cd: CursorData) {
-        let mut colors = hbb_common::compress::decompress(&cd.colors);
-        if colors.iter().filter(|x| **x != 0).next().is_none() {
-            log::info!("Fix transparent");
-            // somehow all 0 images shows black rect, here is a workaround
-            colors[3] = 1;
-        }
-        let mut png = Vec::new();
-        if let Ok(()) = repng::encode(&mut png, cd.width as _, cd.height as _, &colors) {
-            self.call(
-                "setCursorData",
-                &make_args!(
-                    cd.id.to_string(),
-                    cd.hotx,
-                    cd.hoty,
-                    cd.width,
-                    cd.height,
-                    &png[..]
-                ),
-            );
-        }
-=======
     fn leave(&mut self) {
         #[cfg(windows)]
         crate::platform::windows::stop_system_key_propagate(false);
         IS_IN.store(false, Ordering::SeqCst);
->>>>>>> 730f0ed0
     }
 
     fn get_key_event(&self, down_or_up: i32, name: &str, code: i32) -> Option<KeyEvent> {
@@ -945,34 +670,6 @@
         "".to_owned()
     }
 
-<<<<<<< HEAD
-    fn ctrl_alt_del(&mut self) {
-        if self.peer_platform() == "Windows" {
-            let mut key_event = KeyEvent::new();
-            key_event.set_control_key(ControlKey::CtrlAltDel);
-            // todo
-            key_event.down = true;
-            self.send_key_event(key_event, KeyboardMode::Legacy);
-        } else {
-            let mut key_event = KeyEvent::new();
-            key_event.set_control_key(ControlKey::Delete);
-            self.legacy_modifiers(&mut key_event, true, true, false, false);
-            // todo
-            key_event.press = true;
-            self.send_key_event(key_event, KeyboardMode::Legacy);
-        }
-    }
-
-    fn lock_screen(&mut self) {
-        let mut key_event = KeyEvent::new();
-        key_event.set_control_key(ControlKey::LockScreen);
-        // todo
-        key_event.down = true;
-        self.send_key_event(key_event, KeyboardMode::Legacy);
-    }
-
-=======
->>>>>>> 730f0ed0
     fn transfer_file(&mut self) {
         let id = self.get_id();
         let args = vec!["--file-transfer", &id, &self.password];
@@ -988,1759 +685,6 @@
             log::error!("Failed to spawn IP tunneling: {}", err);
         }
     }
-<<<<<<< HEAD
-
-    fn send_key_event(&mut self, mut evt: KeyEvent, keyboard_mode: KeyboardMode) {
-        // mode: legacy(0), map(1), translate(2), auto(3)
-        evt.mode = keyboard_mode.into();
-        let mut msg_out = Message::new();
-        msg_out.set_key_event(evt);
-        self.send(Data::Message(msg_out));
-    }
-
-    #[allow(dead_code)]
-    fn convert_numpad_keys(&mut self, key: RdevKey) -> RdevKey {
-        if get_key_state(enigo::Key::NumLock) {
-            return key;
-        }
-        match key {
-            RdevKey::Kp0 => RdevKey::Insert,
-            RdevKey::KpDecimal => RdevKey::Delete,
-            RdevKey::Kp1 => RdevKey::End,
-            RdevKey::Kp2 => RdevKey::DownArrow,
-            RdevKey::Kp3 => RdevKey::PageDown,
-            RdevKey::Kp4 => RdevKey::LeftArrow,
-            RdevKey::Kp5 => RdevKey::Clear,
-            RdevKey::Kp6 => RdevKey::RightArrow,
-            RdevKey::Kp7 => RdevKey::Home,
-            RdevKey::Kp8 => RdevKey::UpArrow,
-            RdevKey::Kp9 => RdevKey::PageUp,
-            _ => key,
-        }
-    }
-
-    fn map_keyboard_mode(&mut self, down_or_up: bool, key: RdevKey, _evt: Option<Event>) {
-        // map mode(1): Send keycode according to the peer platform.
-        #[cfg(target_os = "windows")]
-        let key = if let Some(e) = _evt {
-            rdev::get_win_key(e.code.into(), e.scan_code)
-        } else {
-            key
-        };
-
-        let peer = self.peer_platform();
-
-        let mut key_event = KeyEvent::new();
-        // According to peer platform.
-        let keycode: u32 = if peer == "Linux" {
-            rdev::linux_keycode_from_key(key).unwrap_or_default().into()
-        } else if peer == "Windows" {
-            #[cfg(not(windows))]
-            let key = self.convert_numpad_keys(key);
-            rdev::win_keycode_from_key(key).unwrap_or_default().into()
-        } else {
-            // Without Clear Key on Mac OS
-            if key == rdev::Key::Clear{
-                return;
-            }
-            rdev::macos_keycode_from_key(key).unwrap_or_default().into()
-        };
-
-        key_event.set_chr(keycode);
-        key_event.down = down_or_up;
-
-        if get_key_state(enigo::Key::CapsLock) {
-            key_event.modifiers.push(ControlKey::CapsLock.into());
-        }
-        if get_key_state(enigo::Key::NumLock) {
-            key_event.modifiers.push(ControlKey::NumLock.into());
-        }
-
-        self.send_key_event(key_event, KeyboardMode::Map);
-    }
-
-    fn translate_keyboard_mode(&mut self, down_or_up: bool, key: RdevKey, evt: Event) {
-        // translate mode(2): locally generated characters are send to the peer.
-
-        // get char
-        let string = match KEYBOARD.lock() {
-            Ok(mut keyboard) => {
-                let string = keyboard.add(&evt.event_type).unwrap_or_default();
-                if keyboard.is_dead() && string == "" && down_or_up == true {
-                    return;
-                }
-                string
-            }
-            Err(_) => "".to_owned(),
-        };
-
-        // maybe two string
-        let chars = if string == "" {
-            None
-        } else {
-            let chars: Vec<char> = string.chars().collect();
-            Some(chars)
-        };
-
-        if let Some(chars) = chars {
-            for chr in chars {
-                let mut key_event = KeyEvent::new();
-                key_event.set_chr(chr as _);
-                key_event.down = true;
-                key_event.press = false;
-                
-                self.send_key_event(key_event, KeyboardMode::Translate);
-            }
-        } else {
-            let success = if down_or_up == true {
-                TO_RELEASE.lock().unwrap().insert(key)
-            } else {
-                TO_RELEASE.lock().unwrap().remove(&key)
-            };
-            
-            // AltGr && LeftControl(SpecialKey) without action
-            if key == RdevKey::AltGr || evt.scan_code == 541 {
-                return;
-            }
-            if success{
-                self.map_keyboard_mode(down_or_up, key, None);
-            }
-        }
-    }
-
-    fn legacy_modifiers(
-        &self,
-        key_event: &mut KeyEvent,
-        alt: bool,
-        ctrl: bool,
-        shift: bool,
-        command: bool,
-    ) {
-        if alt
-            && !crate::is_control_key(&key_event, &ControlKey::Alt)
-            && !crate::is_control_key(&key_event, &ControlKey::RAlt)
-        {
-            key_event.modifiers.push(ControlKey::Alt.into());
-        }
-        if shift
-            && !crate::is_control_key(&key_event, &ControlKey::Shift)
-            && !crate::is_control_key(&key_event, &ControlKey::RShift)
-        {
-            key_event.modifiers.push(ControlKey::Shift.into());
-        }
-        if ctrl
-            && !crate::is_control_key(&key_event, &ControlKey::Control)
-            && !crate::is_control_key(&key_event, &ControlKey::RControl)
-        {
-            key_event.modifiers.push(ControlKey::Control.into());
-        }
-        if command
-            && !crate::is_control_key(&key_event, &ControlKey::Meta)
-            && !crate::is_control_key(&key_event, &ControlKey::RWin)
-        {
-            key_event.modifiers.push(ControlKey::Meta.into());
-        }
-        if get_key_state(enigo::Key::CapsLock) {
-            key_event.modifiers.push(ControlKey::CapsLock.into());
-        }
-        if self.peer_platform() != "Mac OS" {
-            if get_key_state(enigo::Key::NumLock) {
-                key_event.modifiers.push(ControlKey::NumLock.into());
-            }
-        }
-    }
-
-    fn legacy_keyboard_mode(&mut self, down_or_up: bool, key: RdevKey, evt: Event) {
-        // legacy mode(0): Generate characters locally, look for keycode on other side.
-        let peer = self.peer_platform();
-        let is_win = peer == "Windows";
-
-        let alt = get_key_state(enigo::Key::Alt);
-        #[cfg(windows)]
-        let ctrl = {
-            let mut tmp = get_key_state(enigo::Key::Control) || get_key_state(enigo::Key::RightControl);
-            unsafe {
-                if IS_ALT_GR {
-                    if alt || key == RdevKey::AltGr {
-                        if tmp {
-                            tmp = false;
-                        }
-                    } else {
-                        IS_ALT_GR = false;
-                    }
-                }
-            }
-            tmp
-        };
-        #[cfg(not(windows))]
-        let ctrl = get_key_state(enigo::Key::Control) || get_key_state(enigo::Key::RightControl);
-        let shift = get_key_state(enigo::Key::Shift) || get_key_state(enigo::Key::RightShift);
-        #[cfg(windows)]
-        let command = crate::platform::windows::get_win_key_state();
-        #[cfg(not(windows))]
-        let command = get_key_state(enigo::Key::Meta);
-        let control_key = match key {
-            RdevKey::Alt => Some(ControlKey::Alt),
-            RdevKey::AltGr => Some(ControlKey::RAlt),
-            RdevKey::Backspace => Some(ControlKey::Backspace),
-            RdevKey::ControlLeft => {
-                // when pressing AltGr, an extra VK_LCONTROL with a special
-                // scancode with bit 9 set is sent, let's ignore this.
-                #[cfg(windows)]
-                if evt.scan_code & 0x200 != 0 {
-                    unsafe {
-                        IS_ALT_GR = true;
-                    }
-                    return;
-                }
-                Some(ControlKey::Control)
-            }
-            RdevKey::ControlRight => Some(ControlKey::RControl),
-            RdevKey::DownArrow => Some(ControlKey::DownArrow),
-            RdevKey::Escape => Some(ControlKey::Escape),
-            RdevKey::F1 => Some(ControlKey::F1),
-            RdevKey::F10 => Some(ControlKey::F10),
-            RdevKey::F11 => Some(ControlKey::F11),
-            RdevKey::F12 => Some(ControlKey::F12),
-            RdevKey::F2 => Some(ControlKey::F2),
-            RdevKey::F3 => Some(ControlKey::F3),
-            RdevKey::F4 => Some(ControlKey::F4),
-            RdevKey::F5 => Some(ControlKey::F5),
-            RdevKey::F6 => Some(ControlKey::F6),
-            RdevKey::F7 => Some(ControlKey::F7),
-            RdevKey::F8 => Some(ControlKey::F8),
-            RdevKey::F9 => Some(ControlKey::F9),
-            RdevKey::LeftArrow => Some(ControlKey::LeftArrow),
-            RdevKey::MetaLeft => Some(ControlKey::Meta),
-            RdevKey::MetaRight => Some(ControlKey::RWin),
-            RdevKey::Return => Some(ControlKey::Return),
-            RdevKey::RightArrow => Some(ControlKey::RightArrow),
-            RdevKey::ShiftLeft => Some(ControlKey::Shift),
-            RdevKey::ShiftRight => Some(ControlKey::RShift),
-            RdevKey::Space => Some(ControlKey::Space),
-            RdevKey::Tab => Some(ControlKey::Tab),
-            RdevKey::UpArrow => Some(ControlKey::UpArrow),
-            RdevKey::Delete => {
-                if is_win && ctrl && alt {
-                    self.ctrl_alt_del();
-                    return;
-                }
-                Some(ControlKey::Delete)
-            }
-            RdevKey::Apps => Some(ControlKey::Apps),
-            RdevKey::Cancel => Some(ControlKey::Cancel),
-            RdevKey::Clear => Some(ControlKey::Clear),
-            RdevKey::Kana => Some(ControlKey::Kana),
-            RdevKey::Hangul => Some(ControlKey::Hangul),
-            RdevKey::Junja => Some(ControlKey::Junja),
-            RdevKey::Final => Some(ControlKey::Final),
-            RdevKey::Hanja => Some(ControlKey::Hanja),
-            RdevKey::Hanji => Some(ControlKey::Hanja),
-            RdevKey::Convert => Some(ControlKey::Convert),
-            RdevKey::Print => Some(ControlKey::Print),
-            RdevKey::Select => Some(ControlKey::Select),
-            RdevKey::Execute => Some(ControlKey::Execute),
-            RdevKey::PrintScreen => Some(ControlKey::Snapshot),
-            RdevKey::Help => Some(ControlKey::Help),
-            RdevKey::Sleep => Some(ControlKey::Sleep),
-            RdevKey::Separator => Some(ControlKey::Separator),
-            RdevKey::KpReturn => Some(ControlKey::NumpadEnter),
-            RdevKey::Kp0 => Some(ControlKey::Numpad0),
-            RdevKey::Kp1 => Some(ControlKey::Numpad1),
-            RdevKey::Kp2 => Some(ControlKey::Numpad2),
-            RdevKey::Kp3 => Some(ControlKey::Numpad3),
-            RdevKey::Kp4 => Some(ControlKey::Numpad4),
-            RdevKey::Kp5 => Some(ControlKey::Numpad5),
-            RdevKey::Kp6 => Some(ControlKey::Numpad6),
-            RdevKey::Kp7 => Some(ControlKey::Numpad7),
-            RdevKey::Kp8 => Some(ControlKey::Numpad8),
-            RdevKey::Kp9 => Some(ControlKey::Numpad9),
-            RdevKey::KpDivide => Some(ControlKey::Divide),
-            RdevKey::KpMultiply => Some(ControlKey::Multiply),
-            RdevKey::KpDecimal => Some(ControlKey::Decimal),
-            RdevKey::KpMinus => Some(ControlKey::Subtract),
-            RdevKey::KpPlus => Some(ControlKey::Add),
-            RdevKey::CapsLock | RdevKey::NumLock | RdevKey::ScrollLock => {
-                return;
-            }
-            RdevKey::Home => Some(ControlKey::Home),
-            RdevKey::End => Some(ControlKey::End),
-            RdevKey::Insert => Some(ControlKey::Insert),
-            RdevKey::PageUp => Some(ControlKey::PageUp),
-            RdevKey::PageDown => Some(ControlKey::PageDown),
-            RdevKey::Pause => Some(ControlKey::Pause),
-            _ => None,
-        };
-        let mut key_event = KeyEvent::new();
-        if let Some(k) = control_key {
-            key_event.set_control_key(k);
-        } else {
-            let mut chr = match evt.name {
-                Some(ref s) => {
-                    if s.len() <= 2 {
-                        // exclude chinese characters
-                        s.chars().next().unwrap_or('\0')
-                    } else {
-                        '\0'
-                    }
-                }
-                _ => '\0',
-            };
-            if chr == '·' {
-                // special for Chinese
-                chr = '`';
-            }
-            if chr == '\0' {
-                chr = match key {
-                    RdevKey::Num1 => '1',
-                    RdevKey::Num2 => '2',
-                    RdevKey::Num3 => '3',
-                    RdevKey::Num4 => '4',
-                    RdevKey::Num5 => '5',
-                    RdevKey::Num6 => '6',
-                    RdevKey::Num7 => '7',
-                    RdevKey::Num8 => '8',
-                    RdevKey::Num9 => '9',
-                    RdevKey::Num0 => '0',
-                    RdevKey::KeyA => 'a',
-                    RdevKey::KeyB => 'b',
-                    RdevKey::KeyC => 'c',
-                    RdevKey::KeyD => 'd',
-                    RdevKey::KeyE => 'e',
-                    RdevKey::KeyF => 'f',
-                    RdevKey::KeyG => 'g',
-                    RdevKey::KeyH => 'h',
-                    RdevKey::KeyI => 'i',
-                    RdevKey::KeyJ => 'j',
-                    RdevKey::KeyK => 'k',
-                    RdevKey::KeyL => 'l',
-                    RdevKey::KeyM => 'm',
-                    RdevKey::KeyN => 'n',
-                    RdevKey::KeyO => 'o',
-                    RdevKey::KeyP => 'p',
-                    RdevKey::KeyQ => 'q',
-                    RdevKey::KeyR => 'r',
-                    RdevKey::KeyS => 's',
-                    RdevKey::KeyT => 't',
-                    RdevKey::KeyU => 'u',
-                    RdevKey::KeyV => 'v',
-                    RdevKey::KeyW => 'w',
-                    RdevKey::KeyX => 'x',
-                    RdevKey::KeyY => 'y',
-                    RdevKey::KeyZ => 'z',
-                    RdevKey::Comma => ',',
-                    RdevKey::Dot => '.',
-                    RdevKey::SemiColon => ';',
-                    RdevKey::Quote => '\'',
-                    RdevKey::LeftBracket => '[',
-                    RdevKey::RightBracket => ']',
-                    RdevKey::BackSlash => '\\',
-                    RdevKey::Minus => '-',
-                    RdevKey::Equal => '=',
-                    RdevKey::BackQuote => '`',
-                    _ => '\0',
-                }
-            }
-            if chr != '\0' {
-                if chr == 'l' && is_win && command {
-                    self.lock_screen();
-                    return;
-                }
-                key_event.set_chr(chr as _);
-            } else {
-                log::error!("Unknown key {:?}", evt);
-                return;
-            }
-        }
-
-        self.legacy_modifiers(&mut key_event, alt, ctrl, shift, command);
-
-        if down_or_up == true {
-            key_event.down = true;
-        }
-        self.send_key_event(key_event, KeyboardMode::Legacy)
-    }
-
-    fn key_down_or_up(&mut self, down_or_up: bool, key: RdevKey, evt: Event) {
-        // Call different functions according to keyboard mode.
-        let mode = match self.get_keyboard_mode().as_str() {
-            "map" => KeyboardMode::Map,
-            "legacy" => KeyboardMode::Legacy,
-            "translate" => KeyboardMode::Translate,
-            _ => KeyboardMode::Legacy,
-        };
-
-        match mode {
-            KeyboardMode::Map => {
-                if down_or_up == true {
-                    TO_RELEASE.lock().unwrap().insert(key);
-                } else {
-                    TO_RELEASE.lock().unwrap().remove(&key);
-                }
-                self.map_keyboard_mode(down_or_up, key, Some(evt));
-            }
-            KeyboardMode::Legacy => self.legacy_keyboard_mode(down_or_up, key, evt),
-            KeyboardMode::Translate => {
-                self.translate_keyboard_mode(down_or_up, key, evt);
-            }
-            _ => self.legacy_keyboard_mode(down_or_up, key, evt),
-        }
-    }
-
-    #[inline]
-    fn set_cursor_id(&mut self, id: String) {
-        self.call("setCursorId", &make_args!(id));
-    }
-
-    #[inline]
-    fn set_cursor_position(&mut self, cd: CursorPosition) {
-        self.call("setCursorPosition", &make_args!(cd.x, cd.y));
-    }
-
-    #[inline]
-    fn call(&self, func: &str, args: &[Value]) {
-        let r = self.read().unwrap();
-        if let Some(ref e) = r.element {
-            allow_err!(e.call_method(func, args));
-        }
-    }
-
-    #[inline]
-    fn call2(&self, func: &str, args: &[Value]) {
-        let r = self.read().unwrap();
-        if let Some(ref e) = r.element {
-            allow_err!(e.call_method(func, &super::value_crash_workaround(args)[..]));
-        }
-    }
-
-    #[inline]
-    fn set_display(&self, x: i32, y: i32, w: i32, h: i32) {
-        self.call("setDisplay", &make_args!(x, y, w, h));
-    }
-}
-
-const MILLI1: Duration = Duration::from_millis(1);
-
-async fn start_one_port_forward(
-    handler: Handler,
-    port: i32,
-    remote_host: String,
-    remote_port: i32,
-    receiver: mpsc::UnboundedReceiver<Data>,
-    key: &str,
-    token: &str,
-) {
-    handler.lc.write().unwrap().port_forward = (remote_host, remote_port);
-    if let Err(err) = crate::port_forward::listen(
-        handler.id.clone(),
-        handler.password.clone(),
-        port,
-        handler.clone(),
-        receiver,
-        key,
-        token,
-    )
-    .await
-    {
-        handler.on_error(&format!("Failed to listen on {}: {}", port, err));
-    }
-    log::info!("port forward (:{}) exit", port);
-}
-
-#[tokio::main(flavor = "current_thread")]
-async fn io_loop(handler: Handler) {
-    let (sender, mut receiver) = mpsc::unbounded_channel::<Data>();
-    handler.write().unwrap().sender = Some(sender.clone());
-    let mut options = crate::ipc::get_options_async().await;
-    let mut key = options.remove("key").unwrap_or("".to_owned());
-    let token = LocalConfig::get_option("access_token");
-    if key.is_empty() {
-        key = crate::platform::get_license_key();
-    }
-    if handler.is_port_forward() {
-        if handler.is_rdp() {
-            let port = handler
-                .get_option("rdp_port".to_owned())
-                .parse::<i32>()
-                .unwrap_or(3389);
-            std::env::set_var(
-                "rdp_username",
-                handler.get_option("rdp_username".to_owned()),
-            );
-            std::env::set_var(
-                "rdp_password",
-                handler.get_option("rdp_password".to_owned()),
-            );
-            log::info!("Remote rdp port: {}", port);
-            start_one_port_forward(handler, 0, "".to_owned(), port, receiver, &key, &token).await;
-        } else if handler.args.len() == 0 {
-            let pfs = handler.lc.read().unwrap().port_forwards.clone();
-            let mut queues = HashMap::<i32, mpsc::UnboundedSender<Data>>::new();
-            for d in pfs {
-                sender.send(Data::AddPortForward(d)).ok();
-            }
-            loop {
-                match receiver.recv().await {
-                    Some(Data::AddPortForward((port, remote_host, remote_port))) => {
-                        if port <= 0 || remote_port <= 0 {
-                            continue;
-                        }
-                        let (sender, receiver) = mpsc::unbounded_channel::<Data>();
-                        queues.insert(port, sender);
-                        let handler = handler.clone();
-                        let key = key.clone();
-                        let token = token.clone();
-                        tokio::spawn(async move {
-                            start_one_port_forward(
-                                handler,
-                                port,
-                                remote_host,
-                                remote_port,
-                                receiver,
-                                &key,
-                                &token,
-                            )
-                            .await;
-                        });
-                    }
-                    Some(Data::RemovePortForward(port)) => {
-                        if let Some(s) = queues.remove(&port) {
-                            s.send(Data::Close).ok();
-                        }
-                    }
-                    Some(Data::Close) => {
-                        break;
-                    }
-                    Some(d) => {
-                        for (_, s) in queues.iter() {
-                            s.send(d.clone()).ok();
-                        }
-                    }
-                    _ => {}
-                }
-            }
-        } else {
-            let port = handler.args[0].parse::<i32>().unwrap_or(0);
-            if handler.args.len() != 3
-                || handler.args[2].parse::<i32>().unwrap_or(0) <= 0
-                || port <= 0
-            {
-                handler.on_error("Invalid arguments, usage:<br><br> rustdesk --port-forward remote-id listen-port remote-host remote-port");
-            }
-            let remote_host = handler.args[1].clone();
-            let remote_port = handler.args[2].parse::<i32>().unwrap_or(0);
-            start_one_port_forward(
-                handler,
-                port,
-                remote_host,
-                remote_port,
-                receiver,
-                &key,
-                &token,
-            )
-            .await;
-        }
-        return;
-    }
-    let frame_count = Arc::new(AtomicUsize::new(0));
-    let frame_count_cl = frame_count.clone();
-    let (video_sender, audio_sender) = start_video_audio_threads(move |data: &[u8]| {
-        frame_count_cl.fetch_add(1, Ordering::Relaxed);
-        VIDEO
-            .lock()
-            .unwrap()
-            .as_mut()
-            .map(|v| v.render_frame(data).ok());
-    });
-
-    let mut remote = Remote {
-        handler,
-        video_sender,
-        audio_sender,
-        receiver,
-        sender,
-        old_clipboard: Default::default(),
-        read_jobs: Vec::new(),
-        write_jobs: Vec::new(),
-        remove_jobs: Default::default(),
-        timer: time::interval(SEC30),
-        last_update_jobs_status: (Instant::now(), Default::default()),
-        first_frame: false,
-        #[cfg(windows)]
-        clipboard_file_context: None,
-        data_count: Arc::new(AtomicUsize::new(0)),
-        frame_count,
-        video_format: CodecFormat::Unknown,
-    };
-    remote.io_loop(&key, &token).await;
-    remote.sync_jobs_status_to_local().await;
-}
-
-struct RemoveJob {
-    files: Vec<FileEntry>,
-    path: String,
-    sep: &'static str,
-    is_remote: bool,
-    no_confirm: bool,
-    last_update_job_status: Instant,
-}
-
-impl RemoveJob {
-    fn new(files: Vec<FileEntry>, path: String, sep: &'static str, is_remote: bool) -> Self {
-        Self {
-            files,
-            path,
-            sep,
-            is_remote,
-            no_confirm: false,
-            last_update_job_status: Instant::now(),
-        }
-    }
-
-    pub fn _gen_meta(&self) -> RemoveJobMeta {
-        RemoveJobMeta {
-            path: self.path.clone(),
-            is_remote: self.is_remote,
-            no_confirm: self.no_confirm,
-        }
-    }
-}
-
-struct Remote {
-    handler: Handler,
-    video_sender: MediaSender,
-    audio_sender: MediaSender,
-    receiver: mpsc::UnboundedReceiver<Data>,
-    sender: mpsc::UnboundedSender<Data>,
-    old_clipboard: Arc<Mutex<String>>,
-    read_jobs: Vec<fs::TransferJob>,
-    write_jobs: Vec<fs::TransferJob>,
-    remove_jobs: HashMap<i32, RemoveJob>,
-    timer: Interval,
-    last_update_jobs_status: (Instant, HashMap<i32, u64>),
-    first_frame: bool,
-    #[cfg(windows)]
-    clipboard_file_context: Option<Box<CliprdrClientContext>>,
-    data_count: Arc<AtomicUsize>,
-    frame_count: Arc<AtomicUsize>,
-    video_format: CodecFormat,
-}
-
-impl Remote {
-    async fn io_loop(&mut self, key: &str, token: &str) {
-        let stop_clipboard = self.start_clipboard();
-        let mut last_recv_time = Instant::now();
-        let mut received = false;
-        let conn_type = if self.handler.is_file_transfer() {
-            ConnType::FILE_TRANSFER
-        } else {
-            ConnType::default()
-        };
-        match Client::start(
-            &self.handler.id,
-            key,
-            token,
-            conn_type,
-            self.handler.clone(),
-        )
-        .await
-        {
-            Ok((mut peer, direct)) => {
-                SERVER_KEYBOARD_ENABLED.store(true, Ordering::SeqCst);
-                SERVER_CLIPBOARD_ENABLED.store(true, Ordering::SeqCst);
-                SERVER_FILE_TRANSFER_ENABLED.store(true, Ordering::SeqCst);
-                self.handler
-                    .call("setConnectionType", &make_args!(peer.is_secured(), direct));
-
-                // just build for now
-                #[cfg(not(windows))]
-                let (_tx_holder, mut rx_clip_client) = mpsc::unbounded_channel::<i32>();
-                #[cfg(windows)]
-                let mut rx_clip_client = get_rx_clip_client().lock().await;
-
-                let mut status_timer = time::interval(Duration::new(1, 0));
-
-                loop {
-                    tokio::select! {
-                        res = peer.next() => {
-                            if let Some(res) = res {
-                                match res {
-                                    Err(err) => {
-                                        log::error!("Connection closed: {}", err);
-                                        self.handler.set_force_relay(direct, received);
-                                        self.handler.msgbox("error", "Connection Error", &err.to_string());
-                                        break;
-                                    }
-                                    Ok(ref bytes) => {
-                                        last_recv_time = Instant::now();
-                                        received = true;
-                                        self.data_count.fetch_add(bytes.len(), Ordering::Relaxed);
-                                        if !self.handle_msg_from_peer(bytes, &mut peer).await {
-                                            break
-                                        }
-                                    }
-                                }
-                            } else {
-                                if self.handler.is_restarting_remote_device() {
-                                    log::info!("Restart remote device");
-                                    self.handler.msgbox("restarting", "Restarting Remote Device", "remote_restarting_tip");
-                                } else {
-                                    log::info!("Reset by the peer");
-                                    self.handler.msgbox("error", "Connection Error", "Reset by the peer");
-                                }
-                                break;
-                            }
-                        }
-                        d = self.receiver.recv() => {
-                            if let Some(d) = d {
-                                if !self.handle_msg_from_ui(d, &mut peer).await {
-                                    break;
-                                }
-                            }
-                        }
-                        _msg = rx_clip_client.recv() => {
-                            #[cfg(windows)]
-                            match _msg {
-                                Some((_, clip)) => {
-                                    allow_err!(peer.send(&clip_2_msg(clip)).await);
-                                }
-                                None => {
-                                    // unreachable!()
-                                }
-                            }
-                        }
-                        _ = self.timer.tick() => {
-                            if last_recv_time.elapsed() >= SEC30 {
-                                self.handler.msgbox("error", "Connection Error", "Timeout");
-                                break;
-                            }
-                            if !self.read_jobs.is_empty() {
-                                if let Err(err) = fs::handle_read_jobs(&mut self.read_jobs, &mut peer).await {
-                                    self.handler.msgbox("error", "Connection Error", &err.to_string());
-                                    break;
-                                }
-                                self.update_jobs_status();
-                            } else {
-                                self.timer = time::interval_at(Instant::now() + SEC30, SEC30);
-                            }
-                        }
-                        _ = status_timer.tick() => {
-                            let speed = self.data_count.swap(0, Ordering::Relaxed);
-                            let speed = format!("{:.2}kB/s", speed as f32 / 1024 as f32);
-                            let fps = self.frame_count.swap(0, Ordering::Relaxed) as _;
-                            self.handler.update_quality_status(QualityStatus {
-                                speed:Some(speed),
-                                fps:Some(fps),
-                                ..Default::default()
-                            });
-                        }
-                    }
-                }
-                log::debug!("Exit io_loop of id={}", self.handler.id);
-            }
-            Err(err) => {
-                self.handler
-                    .msgbox("error", "Connection Error", &err.to_string());
-            }
-        }
-        if let Some(stop) = stop_clipboard {
-            stop.send(()).ok();
-        }
-        SERVER_KEYBOARD_ENABLED.store(false, Ordering::SeqCst);
-        SERVER_CLIPBOARD_ENABLED.store(false, Ordering::SeqCst);
-        SERVER_FILE_TRANSFER_ENABLED.store(false, Ordering::SeqCst);
-    }
-
-    fn handle_job_status(&mut self, id: i32, file_num: i32, err: Option<String>) {
-        if let Some(job) = self.remove_jobs.get_mut(&id) {
-            if job.no_confirm {
-                let file_num = (file_num + 1) as usize;
-                if file_num < job.files.len() {
-                    let path = format!("{}{}{}", job.path, job.sep, job.files[file_num].name);
-                    self.sender
-                        .send(Data::RemoveFile((id, path, file_num as i32, job.is_remote)))
-                        .ok();
-                    let elapsed = job.last_update_job_status.elapsed().as_millis() as i32;
-                    if elapsed >= 1000 {
-                        job.last_update_job_status = Instant::now();
-                    } else {
-                        return;
-                    }
-                } else {
-                    self.remove_jobs.remove(&id);
-                }
-            }
-        }
-        if let Some(err) = err {
-            self.handler
-                .call("jobError", &make_args!(id, err, file_num));
-        } else {
-            self.handler.call("jobDone", &make_args!(id, file_num));
-        }
-    }
-
-    fn start_clipboard(&mut self) -> Option<std::sync::mpsc::Sender<()>> {
-        if self.handler.is_file_transfer() || self.handler.is_port_forward() {
-            return None;
-        }
-        let (tx, rx) = std::sync::mpsc::channel();
-        let old_clipboard = self.old_clipboard.clone();
-        let tx_protobuf = self.sender.clone();
-        let lc = self.handler.lc.clone();
-        match ClipboardContext::new() {
-            Ok(mut ctx) => {
-                // ignore clipboard update before service start
-                check_clipboard(&mut ctx, Some(&old_clipboard));
-                std::thread::spawn(move || loop {
-                    std::thread::sleep(Duration::from_millis(CLIPBOARD_INTERVAL));
-                    match rx.try_recv() {
-                        Ok(_) | Err(std::sync::mpsc::TryRecvError::Disconnected) => {
-                            log::debug!("Exit clipboard service of client");
-                            break;
-                        }
-                        _ => {}
-                    }
-                    if !SERVER_CLIPBOARD_ENABLED.load(Ordering::SeqCst)
-                        || !SERVER_KEYBOARD_ENABLED.load(Ordering::SeqCst)
-                        || lc.read().unwrap().disable_clipboard
-                    {
-                        continue;
-                    }
-                    if let Some(msg) = check_clipboard(&mut ctx, Some(&old_clipboard)) {
-                        tx_protobuf.send(Data::Message(msg)).ok();
-                    }
-                });
-            }
-            Err(err) => {
-                log::error!("Failed to start clipboard service of client: {}", err);
-            }
-        }
-        Some(tx)
-    }
-
-    async fn load_last_jobs(&mut self) {
-        log::info!("start load last jobs");
-        self.handler.call("clearAllJobs", &make_args!());
-        let pc = self.handler.load_config();
-        if pc.transfer.write_jobs.is_empty() && pc.transfer.read_jobs.is_empty() {
-            // no last jobs
-            return;
-        }
-        // TODO: can add a confirm dialog
-        let mut cnt = 1;
-        for job_str in pc.transfer.read_jobs.iter() {
-            let job: Result<TransferJobMeta, serde_json::Error> = serde_json::from_str(&job_str);
-            if let Ok(job) = job {
-                self.handler.call(
-                    "addJob",
-                    &make_args!(
-                        cnt,
-                        job.to.clone(),
-                        job.remote.clone(),
-                        job.file_num,
-                        job.show_hidden,
-                        false
-                    ),
-                );
-                cnt += 1;
-                println!("restore read_job: {:?}", job);
-            }
-        }
-        for job_str in pc.transfer.write_jobs.iter() {
-            let job: Result<TransferJobMeta, serde_json::Error> = serde_json::from_str(&job_str);
-            if let Ok(job) = job {
-                self.handler.call(
-                    "addJob",
-                    &make_args!(
-                        cnt,
-                        job.remote.clone(),
-                        job.to.clone(),
-                        job.file_num,
-                        job.show_hidden,
-                        true
-                    ),
-                );
-                cnt += 1;
-                println!("restore write_job: {:?}", job);
-            }
-        }
-        self.handler.call("updateTransferList", &make_args!());
-    }
-
-    async fn handle_msg_from_ui(&mut self, data: Data, peer: &mut Stream) -> bool {
-        match data {
-            Data::Close => {
-                let mut misc = Misc::new();
-                misc.set_close_reason("".to_owned());
-                let mut msg = Message::new();
-                msg.set_misc(misc);
-                allow_err!(peer.send(&msg).await);
-                return false;
-            }
-            Data::Login((password, remember)) => {
-                self.handler
-                    .handle_login_from_ui(password, remember, peer)
-                    .await;
-            }
-            Data::ToggleClipboardFile => {
-                self.check_clipboard_file_context();
-            }
-            Data::Message(msg) => {
-                allow_err!(peer.send(&msg).await);
-            }
-            Data::SendFiles((id, path, to, file_num, include_hidden, is_remote)) => {
-                log::info!("send files, is remote {}", is_remote);
-                let od = can_enable_overwrite_detection(self.handler.lc.read().unwrap().version);
-                if is_remote {
-                    log::debug!("New job {}, write to {} from remote {}", id, to, path);
-                    self.write_jobs.push(fs::TransferJob::new_write(
-                        id,
-                        path.clone(),
-                        to,
-                        file_num,
-                        include_hidden,
-                        is_remote,
-                        Vec::new(),
-                        od,
-                    ));
-                    allow_err!(
-                        peer.send(&fs::new_send(id, path, file_num, include_hidden))
-                            .await
-                    );
-                } else {
-                    match fs::TransferJob::new_read(
-                        id,
-                        to.clone(),
-                        path.clone(),
-                        file_num,
-                        include_hidden,
-                        is_remote,
-                        od,
-                    ) {
-                        Err(err) => {
-                            self.handle_job_status(id, -1, Some(err.to_string()));
-                        }
-                        Ok(job) => {
-                            log::debug!(
-                                "New job {}, read {} to remote {}, {} files",
-                                id,
-                                path,
-                                to,
-                                job.files().len()
-                            );
-                            let m = make_fd(job.id(), job.files(), true);
-                            self.handler.call("updateFolderFiles", &make_args!(m));
-                            #[cfg(not(windows))]
-                            let files = job.files().clone();
-                            #[cfg(windows)]
-                            let mut files = job.files().clone();
-                            #[cfg(windows)]
-                            if self.handler.peer_platform() != "Windows" {
-                                // peer is not windows, need transform \ to /
-                                fs::transform_windows_path(&mut files);
-                            }
-                            self.read_jobs.push(job);
-                            self.timer = time::interval(MILLI1);
-                            allow_err!(peer.send(&fs::new_receive(id, to, file_num, files)).await);
-                        }
-                    }
-                }
-            }
-            Data::AddJob((id, path, to, file_num, include_hidden, is_remote)) => {
-                let od = can_enable_overwrite_detection(self.handler.lc.read().unwrap().version);
-                if is_remote {
-                    log::debug!(
-                        "new write waiting job {}, write to {} from remote {}",
-                        id,
-                        to,
-                        path
-                    );
-                    let mut job = fs::TransferJob::new_write(
-                        id,
-                        path.clone(),
-                        to,
-                        file_num,
-                        include_hidden,
-                        is_remote,
-                        Vec::new(),
-                        od,
-                    );
-                    job.is_last_job = true;
-                    self.write_jobs.push(job);
-                } else {
-                    match fs::TransferJob::new_read(
-                        id,
-                        to.clone(),
-                        path.clone(),
-                        file_num,
-                        include_hidden,
-                        is_remote,
-                        od,
-                    ) {
-                        Err(err) => {
-                            self.handle_job_status(id, -1, Some(err.to_string()));
-                        }
-                        Ok(mut job) => {
-                            log::debug!(
-                                "new read waiting job {}, read {} to remote {}, {} files",
-                                id,
-                                path,
-                                to,
-                                job.files().len()
-                            );
-                            let m = make_fd(job.id(), job.files(), true);
-                            self.handler.call("updateFolderFiles", &make_args!(m));
-                            job.is_last_job = true;
-                            self.read_jobs.push(job);
-                            self.timer = time::interval(MILLI1);
-                        }
-                    }
-                }
-            }
-            Data::ResumeJob((id, is_remote)) => {
-                if is_remote {
-                    if let Some(job) = get_job(id, &mut self.write_jobs) {
-                        job.is_last_job = false;
-                        allow_err!(
-                            peer.send(&fs::new_send(
-                                id,
-                                job.remote.clone(),
-                                job.file_num,
-                                job.show_hidden
-                            ))
-                            .await
-                        );
-                    }
-                } else {
-                    if let Some(job) = get_job(id, &mut self.read_jobs) {
-                        job.is_last_job = false;
-                        allow_err!(
-                            peer.send(&fs::new_receive(
-                                id,
-                                job.path.to_string_lossy().to_string(),
-                                job.file_num,
-                                job.files.clone()
-                            ))
-                            .await
-                        );
-                    }
-                }
-            }
-            Data::SetNoConfirm(id) => {
-                if let Some(job) = self.remove_jobs.get_mut(&id) {
-                    job.no_confirm = true;
-                }
-            }
-            Data::ConfirmDeleteFiles((id, file_num)) => {
-                if let Some(job) = self.remove_jobs.get_mut(&id) {
-                    let i = file_num as usize;
-                    if i < job.files.len() {
-                        self.handler.call(
-                            "confirmDeleteFiles",
-                            &make_args!(id, file_num, job.files[i].name.clone()),
-                        );
-                    }
-                }
-            }
-            Data::SetConfirmOverrideFile((id, file_num, need_override, remember, is_upload)) => {
-                if is_upload {
-                    if let Some(job) = fs::get_job(id, &mut self.read_jobs) {
-                        if remember {
-                            job.set_overwrite_strategy(Some(need_override));
-                        }
-                        job.confirm(&FileTransferSendConfirmRequest {
-                            id,
-                            file_num,
-                            union: if need_override {
-                                Some(file_transfer_send_confirm_request::Union::OffsetBlk(0))
-                            } else {
-                                Some(file_transfer_send_confirm_request::Union::Skip(true))
-                            },
-                            ..Default::default()
-                        });
-                    }
-                } else {
-                    if let Some(job) = fs::get_job(id, &mut self.write_jobs) {
-                        if remember {
-                            job.set_overwrite_strategy(Some(need_override));
-                        }
-                        let mut msg = Message::new();
-                        let mut file_action = FileAction::new();
-                        file_action.set_send_confirm(FileTransferSendConfirmRequest {
-                            id,
-                            file_num,
-                            union: if need_override {
-                                Some(file_transfer_send_confirm_request::Union::OffsetBlk(0))
-                            } else {
-                                Some(file_transfer_send_confirm_request::Union::Skip(true))
-                            },
-                            ..Default::default()
-                        });
-                        msg.set_file_action(file_action);
-                        allow_err!(peer.send(&msg).await);
-                    }
-                }
-            }
-            Data::RemoveDirAll((id, path, is_remote, include_hidden)) => {
-                let sep = self.handler.get_path_sep(is_remote);
-                if is_remote {
-                    let mut msg_out = Message::new();
-                    let mut file_action = FileAction::new();
-                    file_action.set_all_files(ReadAllFiles {
-                        id,
-                        path: path.clone(),
-                        include_hidden,
-                        ..Default::default()
-                    });
-                    msg_out.set_file_action(file_action);
-                    allow_err!(peer.send(&msg_out).await);
-                    self.remove_jobs
-                        .insert(id, RemoveJob::new(Vec::new(), path, sep, is_remote));
-                } else {
-                    match fs::get_recursive_files(&path, include_hidden) {
-                        Ok(entries) => {
-                            let m = make_fd(id, &entries, true);
-                            self.handler.call("updateFolderFiles", &make_args!(m));
-                            self.remove_jobs
-                                .insert(id, RemoveJob::new(entries, path, sep, is_remote));
-                        }
-                        Err(err) => {
-                            self.handle_job_status(id, -1, Some(err.to_string()));
-                        }
-                    }
-                }
-            }
-            Data::CancelJob(id) => {
-                let mut msg_out = Message::new();
-                let mut file_action = FileAction::new();
-                file_action.set_cancel(FileTransferCancel {
-                    id: id,
-                    ..Default::default()
-                });
-                msg_out.set_file_action(file_action);
-                allow_err!(peer.send(&msg_out).await);
-                if let Some(job) = fs::get_job(id, &mut self.write_jobs) {
-                    job.remove_download_file();
-                    fs::remove_job(id, &mut self.write_jobs);
-                }
-                fs::remove_job(id, &mut self.read_jobs);
-                self.remove_jobs.remove(&id);
-            }
-            Data::RemoveDir((id, path)) => {
-                let mut msg_out = Message::new();
-                let mut file_action = FileAction::new();
-                file_action.set_remove_dir(FileRemoveDir {
-                    id,
-                    path,
-                    recursive: true,
-                    ..Default::default()
-                });
-                msg_out.set_file_action(file_action);
-                allow_err!(peer.send(&msg_out).await);
-            }
-            Data::RemoveFile((id, path, file_num, is_remote)) => {
-                if is_remote {
-                    let mut msg_out = Message::new();
-                    let mut file_action = FileAction::new();
-                    file_action.set_remove_file(FileRemoveFile {
-                        id,
-                        path,
-                        file_num,
-                        ..Default::default()
-                    });
-                    msg_out.set_file_action(file_action);
-                    allow_err!(peer.send(&msg_out).await);
-                } else {
-                    match fs::remove_file(&path) {
-                        Err(err) => {
-                            self.handle_job_status(id, file_num, Some(err.to_string()));
-                        }
-                        Ok(()) => {
-                            self.handle_job_status(id, file_num, None);
-                        }
-                    }
-                }
-            }
-            Data::CreateDir((id, path, is_remote)) => {
-                if is_remote {
-                    let mut msg_out = Message::new();
-                    let mut file_action = FileAction::new();
-                    file_action.set_create(FileDirCreate {
-                        id,
-                        path,
-                        ..Default::default()
-                    });
-                    msg_out.set_file_action(file_action);
-                    allow_err!(peer.send(&msg_out).await);
-                } else {
-                    match fs::create_dir(&path) {
-                        Err(err) => {
-                            self.handle_job_status(id, -1, Some(err.to_string()));
-                        }
-                        Ok(()) => {
-                            self.handle_job_status(id, -1, None);
-                        }
-                    }
-                }
-            }
-            _ => {}
-        }
-        true
-    }
-
-    #[inline]
-    fn update_job_status(
-        job: &fs::TransferJob,
-        elapsed: i32,
-        last_update_jobs_status: &mut (Instant, HashMap<i32, u64>),
-        handler: &mut Handler,
-    ) {
-        if elapsed <= 0 {
-            return;
-        }
-        let transferred = job.transferred();
-        let last_transferred = {
-            if let Some(v) = last_update_jobs_status.1.get(&job.id()) {
-                v.to_owned()
-            } else {
-                0
-            }
-        };
-        last_update_jobs_status.1.insert(job.id(), transferred);
-        let speed = (transferred - last_transferred) as f64 / (elapsed as f64 / 1000.);
-        let file_num = job.file_num() - 1;
-        handler.call(
-            "jobProgress",
-            &make_args!(job.id(), file_num, speed, job.finished_size() as f64),
-        );
-    }
-
-    fn update_jobs_status(&mut self) {
-        let elapsed = self.last_update_jobs_status.0.elapsed().as_millis() as i32;
-        if elapsed >= 1000 {
-            for job in self.read_jobs.iter() {
-                Self::update_job_status(
-                    job,
-                    elapsed,
-                    &mut self.last_update_jobs_status,
-                    &mut self.handler,
-                );
-            }
-            for job in self.write_jobs.iter() {
-                Self::update_job_status(
-                    job,
-                    elapsed,
-                    &mut self.last_update_jobs_status,
-                    &mut self.handler,
-                );
-            }
-            self.last_update_jobs_status.0 = Instant::now();
-        }
-    }
-
-    async fn sync_jobs_status_to_local(&mut self) -> bool {
-        log::info!("sync transfer job status");
-        let mut config: PeerConfig = self.handler.load_config();
-        let mut transfer_metas = TransferSerde::default();
-        for job in self.read_jobs.iter() {
-            let json_str = serde_json::to_string(&job.gen_meta()).unwrap_or_default();
-            transfer_metas.read_jobs.push(json_str);
-        }
-        for job in self.write_jobs.iter() {
-            let json_str = serde_json::to_string(&job.gen_meta()).unwrap_or_default();
-            transfer_metas.write_jobs.push(json_str);
-        }
-        log::info!("meta: {:?}", transfer_metas);
-        config.transfer = transfer_metas;
-        self.handler.save_config(config);
-        true
-    }
-
-    async fn send_opts_after_login(&self, peer: &mut Stream) {
-        if let Some(opts) = self
-            .handler
-            .lc
-            .read()
-            .unwrap()
-            .get_option_message_after_login()
-        {
-            let mut misc = Misc::new();
-            misc.set_option(opts);
-            let mut msg_out = Message::new();
-            msg_out.set_misc(misc);
-            allow_err!(peer.send(&msg_out).await);
-        }
-    }
-
-    async fn handle_msg_from_peer(&mut self, data: &[u8], peer: &mut Stream) -> bool {
-        if let Ok(msg_in) = Message::parse_from_bytes(&data) {
-            match msg_in.union {
-                Some(message::Union::VideoFrame(vf)) => {
-                    if !self.first_frame {
-                        self.first_frame = true;
-                        self.handler.call2("closeSuccess", &make_args!());
-                        self.handler.call("adaptSize", &make_args!());
-                        self.send_opts_after_login(peer).await;
-                    }
-                    let incomming_format = CodecFormat::from(&vf);
-                    if self.video_format != incomming_format {
-                        self.video_format = incomming_format.clone();
-                        self.handler.update_quality_status(QualityStatus {
-                            codec_format: Some(incomming_format),
-                            ..Default::default()
-                        })
-                    };
-                    self.video_sender.send(MediaData::VideoFrame(vf)).ok();
-                }
-                Some(message::Union::Hash(hash)) => {
-                    self.handler
-                        .handle_hash(&self.handler.password.clone(), hash, peer)
-                        .await;
-                }
-                Some(message::Union::LoginResponse(lr)) => match lr.union {
-                    Some(login_response::Union::Error(err)) => {
-                        if !self.handler.handle_login_error(&err) {
-                            return false;
-                        }
-                    }
-                    Some(login_response::Union::PeerInfo(pi)) => {
-                        self.handler.handle_peer_info(pi);
-                        self.check_clipboard_file_context();
-                        if !(self.handler.is_file_transfer()
-                            || self.handler.is_port_forward()
-                            || !SERVER_CLIPBOARD_ENABLED.load(Ordering::SeqCst)
-                            || !SERVER_KEYBOARD_ENABLED.load(Ordering::SeqCst)
-                            || self.handler.lc.read().unwrap().disable_clipboard)
-                        {
-                            let txt = self.old_clipboard.lock().unwrap().clone();
-                            if !txt.is_empty() {
-                                let msg_out = crate::create_clipboard_msg(txt);
-                                let sender = self.sender.clone();
-                                tokio::spawn(async move {
-                                    // due to clipboard service interval time
-                                    sleep(common::CLIPBOARD_INTERVAL as f32 / 1_000.).await;
-                                    sender.send(Data::Message(msg_out)).ok();
-                                });
-                            }
-                        }
-
-                        if self.handler.is_file_transfer() {
-                            self.load_last_jobs().await;
-                        }
-                    }
-                    _ => {}
-                },
-                Some(message::Union::CursorData(cd)) => {
-                    self.handler.set_cursor_data(cd);
-                }
-                Some(message::Union::CursorId(id)) => {
-                    self.handler.set_cursor_id(id.to_string());
-                }
-                Some(message::Union::CursorPosition(cp)) => {
-                    self.handler.set_cursor_position(cp);
-                }
-                Some(message::Union::Clipboard(cb)) => {
-                    if !self.handler.lc.read().unwrap().disable_clipboard {
-                        update_clipboard(cb, Some(&self.old_clipboard));
-                    }
-                }
-                #[cfg(windows)]
-                Some(message::Union::Cliprdr(clip)) => {
-                    if !self.handler.lc.read().unwrap().disable_clipboard {
-                        if let Some(context) = &mut self.clipboard_file_context {
-                            if let Some(clip) = msg_2_clip(clip) {
-                                server_clip_file(context, 0, clip);
-                            }
-                        }
-                    }
-                }
-                Some(message::Union::FileResponse(fr)) => {
-                    match fr.union {
-                        Some(file_response::Union::Dir(fd)) => {
-                            #[cfg(windows)]
-                            let entries = fd.entries.to_vec();
-                            #[cfg(not(windows))]
-                            let mut entries = fd.entries.to_vec();
-                            #[cfg(not(windows))]
-                            {
-                                if self.handler.peer_platform() == "Windows" {
-                                    fs::transform_windows_path(&mut entries);
-                                }
-                            }
-                            let mut m = make_fd(fd.id, &entries, fd.id > 0);
-                            if fd.id <= 0 {
-                                m.set_item("path", fd.path);
-                            }
-                            self.handler.call("updateFolderFiles", &make_args!(m));
-                            if let Some(job) = fs::get_job(fd.id, &mut self.write_jobs) {
-                                log::info!("job set_files: {:?}", entries);
-                                job.set_files(entries);
-                            } else if let Some(job) = self.remove_jobs.get_mut(&fd.id) {
-                                job.files = entries;
-                            }
-                        }
-                        Some(file_response::Union::Digest(digest)) => {
-                            if digest.is_upload {
-                                if let Some(job) = fs::get_job(digest.id, &mut self.read_jobs) {
-                                    if let Some(file) = job.files().get(digest.file_num as usize) {
-                                        let read_path = get_string(&job.join(&file.name));
-                                        let overwrite_strategy = job.default_overwrite_strategy();
-                                        if let Some(overwrite) = overwrite_strategy {
-                                            let req = FileTransferSendConfirmRequest {
-                                                id: digest.id,
-                                                file_num: digest.file_num,
-                                                union: Some(if overwrite {
-                                                    file_transfer_send_confirm_request::Union::OffsetBlk(0)
-                                                } else {
-                                                    file_transfer_send_confirm_request::Union::Skip(
-                                                        true,
-                                                    )
-                                                }),
-                                                ..Default::default()
-                                            };
-                                            job.confirm(&req);
-                                            let msg = new_send_confirm(req);
-                                            allow_err!(peer.send(&msg).await);
-                                        } else {
-                                            self.handler.call(
-                                                "overrideFileConfirm",
-                                                &make_args!(
-                                                    digest.id,
-                                                    digest.file_num,
-                                                    read_path,
-                                                    true
-                                                ),
-                                            );
-                                        }
-                                    }
-                                }
-                            } else {
-                                if let Some(job) = fs::get_job(digest.id, &mut self.write_jobs) {
-                                    if let Some(file) = job.files().get(digest.file_num as usize) {
-                                        let write_path = get_string(&job.join(&file.name));
-                                        let overwrite_strategy = job.default_overwrite_strategy();
-                                        match fs::is_write_need_confirmation(&write_path, &digest) {
-                                            Ok(res) => match res {
-                                                DigestCheckResult::IsSame => {
-                                                    let msg= new_send_confirm(FileTransferSendConfirmRequest {
-                                                        id: digest.id,
-                                                        file_num: digest.file_num,
-                                                        union: Some(file_transfer_send_confirm_request::Union::Skip(true)),
-                                                        ..Default::default()
-                                                    });
-                                                    allow_err!(peer.send(&msg).await);
-                                                }
-                                                DigestCheckResult::NeedConfirm(digest) => {
-                                                    if let Some(overwrite) = overwrite_strategy {
-                                                        let msg = new_send_confirm(
-                                                            FileTransferSendConfirmRequest {
-                                                                id: digest.id,
-                                                                file_num: digest.file_num,
-                                                                union: Some(if overwrite {
-                                                                    file_transfer_send_confirm_request::Union::OffsetBlk(0)
-                                                                } else {
-                                                                    file_transfer_send_confirm_request::Union::Skip(true)
-                                                                }),
-                                                                ..Default::default()
-                                                            },
-                                                        );
-                                                        allow_err!(peer.send(&msg).await);
-                                                    } else {
-                                                        self.handler.call(
-                                                            "overrideFileConfirm",
-                                                            &make_args!(
-                                                                digest.id,
-                                                                digest.file_num,
-                                                                write_path,
-                                                                false
-                                                            ),
-                                                        );
-                                                    }
-                                                }
-                                                DigestCheckResult::NoSuchFile => {
-                                                    let msg = new_send_confirm(
-                                                    FileTransferSendConfirmRequest {
-                                                        id: digest.id,
-                                                        file_num: digest.file_num,
-                                                        union: Some(file_transfer_send_confirm_request::Union::OffsetBlk(0)),
-                                                        ..Default::default()
-                                                    },
-                                                );
-                                                    allow_err!(peer.send(&msg).await);
-                                                }
-                                            },
-                                            Err(err) => {
-                                                println!("error recving digest: {}", err);
-                                            }
-                                        }
-                                    }
-                                }
-                            }
-                        }
-                        Some(file_response::Union::Block(block)) => {
-                            log::info!(
-                                "file response block, file id:{}, file num: {}",
-                                block.id,
-                                block.file_num
-                            );
-                            if let Some(job) = fs::get_job(block.id, &mut self.write_jobs) {
-                                if let Err(_err) = job.write(block, None).await {
-                                    // to-do: add "skip" for writing job
-                                }
-                                self.update_jobs_status();
-                            }
-                        }
-                        Some(file_response::Union::Done(d)) => {
-                            if let Some(job) = fs::get_job(d.id, &mut self.write_jobs) {
-                                job.modify_time();
-                                fs::remove_job(d.id, &mut self.write_jobs);
-                            }
-                            self.handle_job_status(d.id, d.file_num, None);
-                        }
-                        Some(file_response::Union::Error(e)) => {
-                            self.handle_job_status(e.id, e.file_num, Some(e.error));
-                        }
-                        _ => {}
-                    }
-                }
-                Some(message::Union::Misc(misc)) => match misc.union {
-                    Some(misc::Union::AudioFormat(f)) => {
-                        self.audio_sender.send(MediaData::AudioFormat(f)).ok();
-                    }
-                    Some(misc::Union::ChatMessage(c)) => {
-                        self.handler.call("newMessage", &make_args!(c.text));
-                    }
-                    Some(misc::Union::PermissionInfo(p)) => {
-                        log::info!("Change permission {:?} -> {}", p.permission, p.enabled);
-                        match p.permission.enum_value_or_default() {
-                            Permission::Keyboard => {
-                                SERVER_KEYBOARD_ENABLED.store(p.enabled, Ordering::SeqCst);
-                                self.handler
-                                    .call2("setPermission", &make_args!("keyboard", p.enabled));
-                            }
-                            Permission::Clipboard => {
-                                SERVER_CLIPBOARD_ENABLED.store(p.enabled, Ordering::SeqCst);
-                                self.handler
-                                    .call2("setPermission", &make_args!("clipboard", p.enabled));
-                            }
-                            Permission::Audio => {
-                                self.handler
-                                    .call2("setPermission", &make_args!("audio", p.enabled));
-                            }
-                            Permission::File => {
-                                SERVER_FILE_TRANSFER_ENABLED.store(p.enabled, Ordering::SeqCst);
-                                if !p.enabled && self.handler.is_file_transfer() {
-                                    return true;
-                                }
-                                self.check_clipboard_file_context();
-                                self.handler
-                                    .call2("setPermission", &make_args!("file", p.enabled));
-                            }
-                            Permission::Restart => {
-                                self.handler
-                                    .call2("setPermission", &make_args!("restart", p.enabled));
-                            }
-                        }
-                    }
-                    Some(misc::Union::SwitchDisplay(s)) => {
-                        self.handler.call("switchDisplay", &make_args!(s.display));
-                        self.video_sender.send(MediaData::Reset).ok();
-                        if s.width > 0 && s.height > 0 {
-                            VIDEO.lock().unwrap().as_mut().map(|v| {
-                                v.stop_streaming().ok();
-                                let ok = v.start_streaming(
-                                    (s.width, s.height),
-                                    COLOR_SPACE::Rgb32,
-                                    None,
-                                );
-                                log::info!("[video] reinitialized: {:?}", ok);
-                            });
-                            self.handler.set_display(s.x, s.y, s.width, s.height);
-                        }
-                    }
-                    Some(misc::Union::CloseReason(c)) => {
-                        self.handler.msgbox("error", "Connection Error", &c);
-                        return false;
-                    }
-                    Some(misc::Union::BackNotification(notification)) => {
-                        if !self.handle_back_notification(notification).await {
-                            return false;
-                        }
-                    }
-                    _ => {}
-                },
-                Some(message::Union::TestDelay(t)) => {
-                    self.handler.handle_test_delay(t, peer).await;
-                }
-                Some(message::Union::AudioFrame(frame)) => {
-                    if !self.handler.lc.read().unwrap().disable_audio {
-                        self.audio_sender.send(MediaData::AudioFrame(frame)).ok();
-                    }
-                }
-                Some(message::Union::FileAction(action)) => match action.union {
-                    Some(file_action::Union::SendConfirm(c)) => {
-                        if let Some(job) = fs::get_job(c.id, &mut self.read_jobs) {
-                            job.confirm(&c);
-                        }
-                    }
-                    _ => {}
-                },
-                _ => {}
-            }
-        }
-        true
-    }
-
-    async fn handle_back_notification(&mut self, notification: BackNotification) -> bool {
-        match notification.union {
-            Some(back_notification::Union::BlockInputState(state)) => {
-                self.handle_back_msg_block_input(
-                    state.enum_value_or(back_notification::BlockInputState::BlkStateUnknown),
-                )
-                .await;
-            }
-            Some(back_notification::Union::PrivacyModeState(state)) => {
-                if !self
-                    .handle_back_msg_privacy_mode(
-                        state.enum_value_or(back_notification::PrivacyModeState::PrvStateUnknown),
-                    )
-                    .await
-                {
-                    return false;
-                }
-            }
-            _ => {}
-        }
-        true
-    }
-
-    #[inline(always)]
-    fn update_block_input_state(&mut self, on: bool) {
-        self.handler.call("updateBlockInputState", &make_args!(on));
-    }
-
-    async fn handle_back_msg_block_input(&mut self, state: back_notification::BlockInputState) {
-        match state {
-            back_notification::BlockInputState::BlkOnSucceeded => {
-                self.update_block_input_state(true);
-            }
-            back_notification::BlockInputState::BlkOnFailed => {
-                self.handler
-                    .msgbox("custom-error", "Block user input", "Failed");
-                self.update_block_input_state(false);
-            }
-            back_notification::BlockInputState::BlkOffSucceeded => {
-                self.update_block_input_state(false);
-            }
-            back_notification::BlockInputState::BlkOffFailed => {
-                self.handler
-                    .msgbox("custom-error", "Unblock user input", "Failed");
-            }
-            _ => {}
-        }
-    }
-
-    #[inline(always)]
-    fn update_privacy_mode(&mut self, on: bool) {
-        let mut config = self.handler.load_config();
-        config.privacy_mode = on;
-        self.handler.save_config(config);
-
-        self.handler.call("updatePrivacyMode", &[]);
-    }
-
-    async fn handle_back_msg_privacy_mode(
-        &mut self,
-        state: back_notification::PrivacyModeState,
-    ) -> bool {
-        match state {
-            back_notification::PrivacyModeState::PrvOnByOther => {
-                self.handler.msgbox(
-                    "error",
-                    "Connecting...",
-                    "Someone turns on privacy mode, exit",
-                );
-                return false;
-            }
-            back_notification::PrivacyModeState::PrvNotSupported => {
-                self.handler
-                    .msgbox("custom-error", "Privacy mode", "Unsupported");
-                self.update_privacy_mode(false);
-            }
-            back_notification::PrivacyModeState::PrvOnSucceeded => {
-                self.handler
-                    .msgbox("custom-nocancel", "Privacy mode", "In privacy mode");
-                self.update_privacy_mode(true);
-            }
-            back_notification::PrivacyModeState::PrvOnFailedDenied => {
-                self.handler
-                    .msgbox("custom-error", "Privacy mode", "Peer denied");
-                self.update_privacy_mode(false);
-            }
-            back_notification::PrivacyModeState::PrvOnFailedPlugin => {
-                self.handler
-                    .msgbox("custom-error", "Privacy mode", "Please install plugins");
-                self.update_privacy_mode(false);
-            }
-            back_notification::PrivacyModeState::PrvOnFailed => {
-                self.handler
-                    .msgbox("custom-error", "Privacy mode", "Failed");
-                self.update_privacy_mode(false);
-            }
-            back_notification::PrivacyModeState::PrvOffSucceeded => {
-                self.handler
-                    .msgbox("custom-nocancel", "Privacy mode", "Out privacy mode");
-                self.update_privacy_mode(false);
-            }
-            back_notification::PrivacyModeState::PrvOffByPeer => {
-                self.handler
-                    .msgbox("custom-error", "Privacy mode", "Peer exit");
-                self.update_privacy_mode(false);
-            }
-            back_notification::PrivacyModeState::PrvOffFailed => {
-                self.handler
-                    .msgbox("custom-error", "Privacy mode", "Failed to turn off");
-            }
-            back_notification::PrivacyModeState::PrvOffUnknown => {
-                self.handler
-                    .msgbox("custom-error", "Privacy mode", "Turned off");
-                // log::error!("Privacy mode is turned off with unknown reason");
-                self.update_privacy_mode(false);
-            }
-            _ => {}
-        }
-        true
-    }
-
-    fn check_clipboard_file_context(&mut self) {
-        #[cfg(windows)]
-        {
-            let enabled = SERVER_FILE_TRANSFER_ENABLED.load(Ordering::SeqCst)
-                && self.handler.lc.read().unwrap().enable_file_transfer;
-            if enabled == self.clipboard_file_context.is_none() {
-                self.clipboard_file_context = if enabled {
-                    match create_clipboard_file_context(true, false) {
-                        Ok(context) => {
-                            log::info!("clipboard context for file transfer created.");
-                            Some(context)
-                        }
-                        Err(err) => {
-                            log::error!(
-                                "Create clipboard context for file transfer: {}",
-                                err.to_string()
-                            );
-                            None
-                        }
-                    }
-                } else {
-                    log::info!("clipboard context for file transfer destroyed.");
-                    None
-                };
-            }
-        }
-    }
-=======
->>>>>>> 730f0ed0
 }
 
 pub fn make_fd(id: i32, entries: &Vec<FileEntry>, only_count: bool) -> Value {
