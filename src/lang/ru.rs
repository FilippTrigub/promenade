lazy_static::lazy_static! {
pub static ref T: std::collections::HashMap<&'static str, &'static str> =
    [
        ("Status", "Статус"),
        ("Your Desktop", "Ваш рабочий стол"),
        ("desk_tip", "Ваш рабочий стол доступен с этим ID и паролем"),
        ("Password", "Пароль"),
        ("Ready", "Готово"),
        ("Established", "Установлено"),
        ("connecting_status", "Подключение к сети RustDesk..."),
        ("Enable Service", "Включить службу"),
        ("Start Service", "Запустить службу"),
        ("Service is running", "Служба запущена"),
        ("Service is not running", "Служба не запущена"),
        ("not_ready_status", "Не подключено. Проверьте соединение."),
        ("Control Remote Desktop", "Управление удалённым рабочим столом"),
        ("Transfer File", "Передача файла"),
        ("Connect", "Подключиться"),
        ("Recent Sessions", "Последние сеансы"),
        ("Address Book", "Адресная книга"),
        ("Confirmation", "Подтверждение"),
        ("TCP Tunneling", "TCP-туннелирование"),
        ("Remove", "Удалить"),
        ("Refresh random password", "Обновить случайный пароль"),
        ("Set your own password", "Установить свой пароль"),
        ("Enable Keyboard/Mouse", "Включить клавиатуру/мышь"),
        ("Enable Clipboard", "Включить буфер обмена"),
        ("Enable File Transfer", "Включить передачу файлов"),
        ("Enable TCP Tunneling", "Включить туннелирование TCP"),
        ("IP Whitelisting", "Список разрешённых IP-адресов"),
        ("ID/Relay Server", "ID/Ретранслятор"),
        ("Import Server Config", "Импортировать конфигурацию сервера"),
        ("Export Server Config", "Экспортировать конфигурацию сервера"),
        ("Import server configuration successfully", "Конфигурация сервера успешно импортирована"),
        ("Export server configuration successfully", "Конфигурация сервера успешно экспортирована"),
        ("Invalid server configuration", "Неправильная конфигурация сервера"),
        ("Clipboard is empty", "Буфер обмена пуст"),
        ("Stop service", "Остановить службу"),
        ("Change ID", "Изменить ID"),
        ("Your new ID", "Новый ID"),
        ("length %min% to %max%", "длина %min%...%max%"),
        ("starts with a letter", "начинается с буквы"),
        ("allowed characters", "допустимые символы"),
        ("id_change_tip", "Допускаются только символы a-z, A-Z, 0-9 и _ (подчёркивание). Первой должна быть буква a-z, A-Z. Длина от 6 до 16."),
        ("Website", "Сайт"),
        ("About", "О программе"),
        ("Slogan_tip", "Сделано с душой в этом безумном мире!"),
        ("Privacy Statement", "Заявление о конфиденциальности"),
        ("Mute", "Отключить звук"),
        ("Build Date", "Дата сборки"),
        ("Version", "Версия"),
        ("Home", "Главная"),
        ("Audio Input", "Аудиовход"),
        ("Enhancements", "Улучшения"),
        ("Hardware Codec", "Аппаратный кодек"),
        ("Adaptive bitrate", "Адаптивная скорость потока"),
        ("ID Server", "Сервер ID"),
        ("Relay Server", "Ретранслятор"),
        ("API Server", "Сервер API"),
        ("invalid_http", "Адрес должен начинаться с http:// или https://"),
        ("Invalid IP", "Неправильный IP-адрес"),
        ("Invalid format", "Неправильный формат"),
        ("server_not_support", "Пока не поддерживается сервером"),
        ("Not available", "Недоступно"),
        ("Too frequent", "Слишком часто"),
        ("Cancel", "Отмена"),
        ("Skip", "Пропустить"),
        ("Close", "Закрыть"),
        ("Retry", "Повтор"),
        ("OK", "ОК"),
        ("Password Required", "Требуется пароль"),
        ("Please enter your password", "Введите пароль"),
        ("Remember password", "Запомнить пароль"),
        ("Wrong Password", "Неправильный пароль"),
        ("Do you want to enter again?", "Повторить вход?"),
        ("Connection Error", "Ошибка подключения"),
        ("Error", "Ошибка"),
        ("Reset by the peer", "Сброшено удалённым узлом"),
        ("Connecting...", "Подключение..."),
        ("Connection in progress. Please wait.", "Выполняется подключение. Подождите."),
        ("Please try 1 minute later", "Попробуйте через минуту"),
        ("Login Error", "Ошибка входа"),
        ("Successful", "Успешно"),
        ("Connected, waiting for image...", "Подключено, ожидание изображения..."),
        ("Name", "Имя"),
        ("Type", "Тип"),
        ("Modified", "Изменено"),
        ("Size", "Размер"),
        ("Show Hidden Files", "Показать скрытые файлы"),
        ("Receive", "Получить"),
        ("Send", "Отправить"),
        ("Refresh File", "Обновить файл"),
        ("Local", "Локальный"),
        ("Remote", "Удалённый"),
        ("Remote Computer", "Удалённый компьютер"),
        ("Local Computer", "Локальный компьютер"),
        ("Confirm Delete", "Подтвердить удаление"),
        ("Delete", "Удалить"),
        ("Properties", "Свойства"),
        ("Multi Select", "Многоэлементный выбор"),
        ("Select All", "Выбрать все"),
        ("Unselect All", "Снять все"),
        ("Empty Directory", "Пустая папка"),
        ("Not an empty directory", "Папка не пуста"),
        ("Are you sure you want to delete this file?", "Удалить этот файл?"),
        ("Are you sure you want to delete this empty directory?", "Удалить пустую папку?"),
        ("Are you sure you want to delete the file of this directory?", "Удалить файл из этой папки?"),
        ("Do this for all conflicts", "Применить ко всем конфликтам"),
        ("This is irreversible!", "Это необратимо!"),
        ("Deleting", "Удаление"),
        ("files", "файлы"),
        ("Waiting", "Ожидание"),
        ("Finished", "Завершено"),
        ("Speed", "Скорость"),
        ("Custom Image Quality", "Пользовательское качество изображения"),
        ("Privacy mode", "Режим конфиденциальности"),
        ("Block user input", "Блокировать пользовательский ввод"),
        ("Unblock user input", "Разблокировать пользовательский ввод"),
        ("Adjust Window", "Настроить окно"),
        ("Original", "Оригинал"),
        ("Shrink", "Уменьшить"),
        ("Stretch", "Растянуть"),
        ("Scrollbar", "Полоса прокрутки"),
        ("ScrollAuto", "Автопрокрутка"),
        ("Good image quality", "Хорошее качество изображения"),
        ("Balanced", "Сбалансировано"),
        ("Optimize reaction time", "Оптимальное время реакции"),
        ("Custom", "Своё"),
        ("Show remote cursor", "Показать удалённый курсор"),
        ("Show quality monitor", "Показать качество"),
        ("Disable clipboard", "Отключить буфер обмена"),
        ("Lock after session end", "Выход из учётной записи после завершения сеанса"),
        ("Insert", "Вставить"),
        ("Insert Lock", "Установить замок"),
        ("Refresh", "Обновить"),
        ("ID does not exist", "ID не существует"),
        ("Failed to connect to rendezvous server", "Невозможно подключиться к промежуточному серверу"),
        ("Please try later", "Попробуйте позже"),
        ("Remote desktop is offline", "Удалённый рабочий стол не в сети"),
        ("Key mismatch", "Несоответствие ключей"),
        ("Timeout", "Истекло время ожидания"),
        ("Failed to connect to relay server", "Невозможно подключиться к ретранслятору"),
        ("Failed to connect via rendezvous server", "Невозможно подключиться через промежуточный сервер"),
        ("Failed to connect via relay server", "Невозможно подключиться через ретранслятор"),
        ("Failed to make direct connection to remote desktop", "Невозможно установить прямое подключение к удалённому рабочему столу"),
        ("Set Password", "Установить пароль"),
        ("OS Password", "Пароль ОС"),
        ("install_tip", "В некоторых случаях из-за UAC RustDesk может работать неправильно на удалённом узле. Чтобы избежать UAC, нажмите кнопку ниже для установки RustDesk в системе."),
        ("Click to upgrade", "Нажмите для проверки обновлений"),
        ("Click to download", "Нажмите для скачивания"),
        ("Click to update", "Нажмите для обновления"),
        ("Configure", "Настроить"),
        ("config_acc", "Чтобы удалённо управлять своим рабочим столом, вы должны предоставить RustDesk права \"доступа\""),
        ("config_screen", "Для удалённого доступа к рабочему столу вы должны предоставить RustDesk права \"снимок экрана\""),
        ("Installing ...", "Установка..."),
        ("Install", "Установить"),
        ("Installation", "Установка"),
        ("Installation Path", "Путь установки"),
        ("Create start menu shortcuts", "Создать ярлыки меню \"Пуск\""),
        ("Create desktop icon", "Создать значок на рабочем столе"),
        ("agreement_tip", "Начиная установку, вы принимаете условия лицензионного соглашения"),
        ("Accept and Install", "Принять и установить"),
        ("End-user license agreement", "Лицензионное соглашение с конечным пользователем"),
        ("Generating ...", "Генерация..."),
        ("Your installation is lower version.", "Установлена более ранняя версия"),
        ("not_close_tcp_tip", "Не закрывать это окно при использовании туннеля"),
        ("Listening ...", "Ожидание..."),
        ("Remote Host", "Удалённый узел"),
        ("Remote Port", "Удалённый порт"),
        ("Action", "Действие"),
        ("Add", "Добавить"),
        ("Local Port", "Локальный порт"),
        ("Local Address", "Локальный адрес"),
        ("Change Local Port", "Изменить локальный порт"),
        ("setup_server_tip", "Для более быстрого подключения настройте собственный сервер"),
        ("Too short, at least 6 characters.", "Слишком короткий, минимум 6 символов"),
        ("The confirmation is not identical.", "Подтверждение не совпадает"),
        ("Permissions", "Разрешения"),
        ("Accept", "Принять"),
        ("Dismiss", "Отклонить"),
        ("Disconnect", "Отключить"),
        ("Allow using keyboard and mouse", "Разрешить использование клавиатуры и мыши"),
        ("Allow using clipboard", "Разрешить использование буфера обмена"),
        ("Allow hearing sound", "Разрешить передачу звука"),
        ("Allow file copy and paste", "Разрешить копирование и вставку файлов"),
        ("Connected", "Подключено"),
        ("Direct and encrypted connection", "Прямое и зашифрованное подключение"),
        ("Relayed and encrypted connection", "Ретранслируемое и зашифрованное подключение"),
        ("Direct and unencrypted connection", "Прямое и незашифрованное подключение"),
        ("Relayed and unencrypted connection", "Ретранслируемое и незашифрованное подключение"),
        ("Enter Remote ID", "Введите удалённый ID"),
        ("Enter your password", "Введите пароль"),
        ("Logging in...", "Вход..."),
        ("Enable RDP session sharing", "Включить общий доступ к сеансу RDP"),
        ("Auto Login", "Автоматический вход (действителен только если вы установили \"Завершение пользовательского сеанса после завершения удалённого подключения\""),
        ("Enable Direct IP Access", "Включить прямой IP-доступ"),
        ("Rename", "Переименовать"),
        ("Space", "Место"),
        ("Create Desktop Shortcut", "Создать ярлык на рабочем столе"),
        ("Change Path", "Изменить путь"),
        ("Create Folder", "Создать папку"),
        ("Please enter the folder name", "Введите имя папки"),
        ("Fix it", "Исправить"),
        ("Warning", "Предупреждение"),
        ("Login screen using Wayland is not supported", "Вход в систему с использованием Wayland не поддерживается"),
        ("Reboot required", "Требуется перезагрузка"),
        ("Unsupported display server", "Неподдерживаемый сервер отображения"),
        ("x11 expected", "Ожидается X11"),
        ("Port", "Порт"),
        ("Settings", "Настройки"),
        ("Username", "Пользователь"),
        ("Invalid port", "Неправильный порт"),
        ("Closed manually by the peer", "Закрыто удалённым узлом вручную"),
        ("Enable remote configuration modification", "Разрешить удалённое изменение конфигурации"),
        ("Run without install", "Запустить без установки"),
        ("Connect via relay", "Подключится через ретранслятор"),
        ("Always connect via relay", "Всегда подключаться через ретранслятор"),
        ("whitelist_tip", "Только IP-адреса из белого списка могут получить доступ ко мне"),
        ("Login", "Войти"),
        ("Verify", "Проверить"),
        ("Remember me", "Запомнить"),
        ("Trust this device", "Доверенное устройство"),
        ("Verification code", "Проверочный код"),
        ("verification_tip", "Обнаружено новое устройство, на зарегистрированный адрес электронной почты отправлен проверочный код. Введите его, чтобы продолжить вход в систему."),
        ("Logout", "Выйти"),
        ("Tags", "Метки"),
        ("Search ID", "Поиск по ID"),
        ("whitelist_sep", "Разделение запятой, точкой с запятой, пробелом или новой строкой"),
        ("Add ID", "Добавить ID"),
        ("Add Tag", "Добавить ключевое слово"),
        ("Unselect all tags", "Отменить выбор всех меток"),
        ("Network error", "Ошибка сети"),
        ("Username missed", "Имя пользователя отсутствует"),
        ("Password missed", "Забыли пароль"),
        ("Wrong credentials", "Неправильные учётные данные"),
        ("The verification code is incorrect or has expired", "Проверочный код неправильный или устарел"),
        ("Edit Tag", "Изменить метку"),
        ("Unremember Password", "Не сохранять пароль"),
        ("Favorites", "Избранное"),
        ("Add to Favorites", "Добавить в избранное"),
        ("Remove from Favorites", "Удалить из избранного"),
        ("Empty", "Пусто"),
        ("Invalid folder name", "Недопустимое имя папки"),
        ("Socks5 Proxy", "SOCKS5-прокси"),
        ("Hostname", "Узел"),
        ("Discovered", "Найдено"),
        ("install_daemon_tip", "Для запуска при загрузке необходимо установить системную службу"),
        ("Remote ID", "Удалённый ID"),
        ("Paste", "Вставить"),
        ("Paste here?", "Вставить сюда?"),
        ("Are you sure to close the connection?", "Завершить подключение?"),
        ("Download new version", "Скачать новую версию"),
        ("Touch mode", "Сенсорный режим"),
        ("Mouse mode", "Режим мыши"),
        ("One-Finger Tap", "Нажатие одним пальцем"),
        ("Left Mouse", "Левая кнопка мыши"),
        ("One-Long Tap", "Долгое нажатие одним пальцем"),
        ("Two-Finger Tap", "Нажатие двумя пальцами"),
        ("Right Mouse", "Правая кнопка мыши"),
        ("One-Finger Move", "Перемещение одним пальцем"),
        ("Double Tap & Move", "Двойное нажатие и перемещение"),
        ("Mouse Drag", "Перетаскивание мышью"),
        ("Three-Finger vertically", "Тремя пальцами по вертикали"),
        ("Mouse Wheel", "Колёсико мыши"),
        ("Two-Finger Move", "Перемещение двумя пальцами"),
        ("Canvas Move", "Перемещение холста"),
        ("Pinch to Zoom", "Масштабирование щипком"),
        ("Canvas Zoom", "Масштаб холста"),
        ("Reset canvas", "Сбросить холст"),
        ("No permission of file transfer", "Нет разрешения на передачу файлов"),
        ("Note", "Заметка"),
        ("Connection", "Подключение"),
        ("Share Screen", "Демонстрация экрана"),
        ("Chat", "Чат"),
        ("Total", "Всего"),
        ("items", "элементы"),
        ("Selected", "Выбрано"),
        ("Screen Capture", "Захват экрана"),
        ("Input Control", "Управление вводом"),
        ("Audio Capture", "Захват аудио"),
        ("File Connection", "Файловое подключение"),
        ("Screen Connection", "Подключение экрана"),
        ("Do you accept?", "Вы согласны?"),
        ("Open System Setting", "Открыть настройки системы"),
        ("How to get Android input permission?", "Как получить разрешение на ввод Android?"),
        ("android_input_permission_tip1", "Чтобы удалённое устройство могло управлять вашим Android-устройством с помощью мыши или нажатий, необходимо разрешить RustDesk использовать службу \"Специальные возможности\"."),
        ("android_input_permission_tip2", "Перейдите на соответствующую страницу системных настроек, найдите и войдите в \"Установленные службы\", включите службу \"RustDesk Input\"."),
        ("android_new_connection_tip", "Получен новый запрос на управление вашим текущим устройством."),
        ("android_service_will_start_tip", "Включение захвата экрана автоматически запускает службу, позволяя другим устройствам запрашивать подключение к этому устройству."),
        ("android_stop_service_tip", "Закрытие службы автоматически закроет все установленные подключения."),
        ("android_version_audio_tip", "Текущая версия Android не поддерживает захват звука, обновите её до Android 10 или выше."),
        ("android_start_service_tip", "Нажмите [Запустить службу] или разрешите [Захват экрана], чтобы запустить службу демонстрации экрана."),
        ("android_permission_may_not_change_tip", "Разрешения для установленных подключений не могут быть изменены, необходимо переподключение."),
        ("Account", "Аккаунт"),
        ("Overwrite", "Перезаписать"),
        ("This file exists, skip or overwrite this file?", "Файл существует, пропустить или перезаписать его?"),
        ("Quit", "Выйти"),
        ("doc_mac_permission", "https://rustdesk.com/docs/ru/manual/mac/#включение-разрешений"),
        ("Help", "Помощь"),
        ("Failed", "Не выполнено"),
        ("Succeeded", "Выполнено"),
        ("Someone turns on privacy mode, exit", "Кто-то включил режим конфиденциальности, выход"),
        ("Unsupported", "Не поддерживается"),
        ("Peer denied", "Отклонено удалённым узлом"),
        ("Please install plugins", "Установите плагины"),
        ("Peer exit", "Удалённый узел отключён"),
        ("Failed to turn off", "Невозможно отключить"),
        ("Turned off", "Отключён"),
        ("In privacy mode", "В режиме конфиденциальности"),
        ("Out privacy mode", "Выход из режима конфиденциальности"),
        ("Language", "Язык"),
        ("Keep RustDesk background service", "Держать в фоне службу RustDesk"),
        ("Ignore Battery Optimizations", "Игнорировать оптимизацию батареи"),
        ("android_open_battery_optimizations_tip", "Перейдите на следующую страницу настроек"),
        ("Start on Boot", "Начинать при загрузке"),
        ("Start the screen sharing service on boot, requires special permissions", "Запускать службу демонстрации экрана при загрузке (требуются специальные разрешения)"),
        ("Connection not allowed", "Подключение не разрешено"),
        ("Legacy mode", "Устаревший режим"),
        ("Map mode", "Режим сопоставления"),
        ("Translate mode", "Режим перевода"),
        ("Use permanent password", "Использовать постоянный пароль"),
        ("Use both passwords", "Использовать оба пароля"),
        ("Set permanent password", "Установить постоянный пароль"),
        ("Enable Remote Restart", "Включить удалённый перезапуск"),
        ("Allow remote restart", "Разрешить удалённый перезапуск"),
        ("Restart Remote Device", "Перезапустить удалённое устройство"),
        ("Are you sure you want to restart", "Вы уверены, что хотите выполнить перезапуск?"),
        ("Restarting Remote Device", "Перезагрузка удалённого устройства"),
        ("remote_restarting_tip", "Удалённое устройство перезапускается. Закройте это сообщение и через некоторое время переподключитесь, используя постоянный пароль."),
        ("Copied", "Скопировано"),
        ("Exit Fullscreen", "Выйти из полноэкранного режима"),
        ("Fullscreen", "Полноэкранный режим"),
        ("Mobile Actions", "Мобильные действия"),
        ("Select Monitor", "Выберите монитор"),
        ("Control Actions", "Действия по управлению"),
        ("Display Settings", "Настройки отображения"),
        ("Ratio", "Соотношение"),
        ("Image Quality", "Качество изображения"),
        ("Scroll Style", "Стиль прокрутки"),
        ("Show Toolbar", "Показать панель инструментов"),
        ("Hide Toolbar", "Скрыть панель инструментов"),
        ("Direct Connection", "Прямая связь"),
        ("Relay Connection", "Ретранслируемое подключение"),
        ("Secure Connection", "Безопасное подключение"),
        ("Insecure Connection", "Небезопасное подключение"),
        ("Scale original", "Оригинальный масштаб"),
        ("Scale adaptive", "Адаптивный масштаб"),
        ("General", "Общие"),
        ("Security", "Безопасность"),
        ("Theme", "Тема"),
        ("Dark Theme", "Тёмная тема"),
        ("Light Theme", "Светлая тема"),
        ("Dark", "Тёмная"),
        ("Light", "Светлая"),
        ("Follow System", "Системная"),
        ("Enable hardware codec", "Использовать аппаратный кодек"),
        ("Unlock Security Settings", "Разблокировать настройки безопасности"),
        ("Enable Audio", "Включить звук"),
        ("Unlock Network Settings", "Разблокировать сетевые настройки"),
        ("Server", "Сервер"),
        ("Direct IP Access", "Прямой IP-доступ"),
        ("Proxy", "Прокси"),
        ("Apply", "Применить"),
        ("Disconnect all devices?", "Отключить все устройства?"),
        ("Clear", "Очистить"),
        ("Audio Input Device", "Источник звука"),
        ("Use IP Whitelisting", "Использовать белый список IP"),
        ("Network", "Сеть"),
        ("Enable RDP", "Включить RDP"),
        ("Pin Toolbar", "Закрепить панель инструментов"),
        ("Unpin Toolbar", "Открепить панель инструментов"),
        ("Recording", "Запись"),
        ("Directory", "Папка"),
        ("Automatically record incoming sessions", "Автоматически записывать входящие сеансы"),
        ("Change", "Изменить"),
        ("Start session recording", "Начать запись сеанса"),
        ("Stop session recording", "Остановить запись сеанса"),
        ("Enable Recording Session", "Включить запись сеанса"),
        ("Allow recording session", "Разрешить запись сеанса"),
        ("Enable LAN Discovery", "Включить обнаружение в локальной сети"),
        ("Deny LAN Discovery", "Запретить обнаружение в локальной сети"),
        ("Write a message", "Написать сообщение"),
        ("Prompt", "Подсказка"),
        ("Please wait for confirmation of UAC...", "Дождитесь подтверждения UAC..."),
        ("elevated_foreground_window_tip", "Текущее окно удалённого рабочего стола требует более высоких привилегий для работы, поэтому временно невозможно использовать мышь и клавиатуру. Можно попросить удалённого пользователя свернуть текущее окно или нажать кнопку повышения прав в окне управления подключением. Чтобы избежать этой проблемы в дальнейшем, рекомендуется выполнить установку программного обеспечения на удалённом устройстве."),
        ("Disconnected", "Отключено"),
        ("Other", "Другое"),
        ("Confirm before closing multiple tabs", "Подтверждать закрытие несколько вкладок"),
        ("Keyboard Settings", "Настройки клавиатуры"),
        ("Full Access", "Полный доступ"),
        ("Screen Share", "Демонстрация экрана"),
        ("Wayland requires Ubuntu 21.04 or higher version.", "Wayland требует Ubuntu 21.04 или более позднюю версию."),
        ("Wayland requires higher version of linux distro. Please try X11 desktop or change your OS.", "Для Wayland требуется более поздняя версия дистрибутива Linux. Используйте рабочий стол X11 или смените ОС."),
        ("JumpLink", "Просмотр"),
        ("Please Select the screen to be shared(Operate on the peer side).", "Выберите экран для демонстрации (работайте на одноранговой стороне)."),
        ("Show RustDesk", "Показать RustDesk"),
        ("This PC", "Этот компьютер"),
        ("or", "или"),
        ("Continue with", "Продолжить с"),
        ("Elevate", "Повысить"),
        ("Zoom cursor", "Масштабировать курсор"),
        ("Accept sessions via password", "Принимать сеансы по паролю"),
        ("Accept sessions via click", "Принимать сеансы нажатем кнопки"),
        ("Accept sessions via both", "Принимать сеансы по паролю и нажатию кнопки"),
        ("Please wait for the remote side to accept your session request...", "Подождите, пока удалённая сторона примет ваш запрос на сеанс..."),
        ("One-time Password", "Одноразовый пароль"),
        ("Use one-time password", "Использовать одноразовый пароль"),
        ("One-time password length", "Длина одноразового пароля"),
        ("Request access to your device", "Запрос доступа к вашему устройству"),
        ("Hide connection management window", "Скрывать окно управления подключениями"),
        ("hide_cm_tip", "Разрешать скрытие случае, если принимаются сеансы по паролю или используется постоянный пароль"),
        ("wayland_experiment_tip", "Поддержка Wayland находится на экспериментальной стадии, используйте X11, если вам требуется автоматический доступ."),
        ("Right click to select tabs", "Выбор вкладок щелчком правой кнопки мыши"),
        ("Skipped", "Пропущено"),
        ("Add to Address Book", "Добавить в адресную книгу"),
        ("Group", "Группа"),
        ("Search", "Поиск"),
        ("Closed manually by web console", "Закрыто вручную через веб-консоль"),
        ("Local keyboard type", "Тип локальной клавиатуры"),
        ("Select local keyboard type", "Выберите тип локальной клавиатуры"),
        ("software_render_tip", "Если у вас видеокарта Nvidia и удалённое окно закрывается сразу после подключения, может помочь установка драйвера Nouveau и выбор использования программной визуализации. Потребуется перезапуск."),
        ("Always use software rendering", "Использовать программную визуализацию"),
        ("config_input", "Чтобы управлять удалённым рабочим столом с помощью клавиатуры, необходимо предоставить RustDesk разрешения \"Мониторинг ввода\"."),
        ("config_microphone", "Чтобы разговаривать с удалённой стороной, необходимо предоставить RustDesk разрешение \"Запись аудио\"."),
        ("request_elevation_tip", "Также можно запросить повышение прав, если кто-то есть на удалённой стороне."),
        ("Wait", "Ждите"),
        ("Elevation Error", "Ошибка повышения прав"),
        ("Ask the remote user for authentication", "Запросить аутентификацию у удалённого пользователя"),
        ("Choose this if the remote account is administrator", "Выберите это, если удалённый аккаунт является администратором"),
        ("Transmit the username and password of administrator", "Передать имя пользователя и пароль администратора"),
        ("still_click_uac_tip", "По-прежнему требуется, чтобы удалённый пользователь нажал \"OK\" в окне UAC при запуске RustDesk."),
        ("Request Elevation", "Запросить повышение"),
        ("wait_accept_uac_tip", "Подождите, пока удалённый пользователь подтвердит запрос UAC."),
        ("Elevate successfully", "Права повышены"),
        ("uppercase", "заглавные"),
        ("lowercase", "строчные"),
        ("digit", "цифры"),
        ("special character", "спецсимволы"),
        ("length>=8", "8+ символов"),
        ("Weak", "Слабый"),
        ("Medium", "Средний"),
        ("Strong", "Стойкий"),
        ("Switch Sides", "Переключить стороны"),
        ("Please confirm if you want to share your desktop?", "Подтверждаете, что разрешаете демонстрацию рабочего стола?"),
        ("Display", "Отображение"),
        ("Default View Style", "Стиль отображения по умолчанию"),
        ("Default Scroll Style", "Стиль прокрутки по умолчанию"),
        ("Default Image Quality", "Качество изображения по умолчанию"),
        ("Default Codec", "Кодек по умолчанию"),
        ("Bitrate", "Битрейт"),
        ("FPS", "Частота кадров"),
        ("Auto", "Авто"),
        ("Other Default Options", "Другие параметры по умолчанию"),
        ("Voice call", "Голосовой вызов"),
        ("Text chat", "Текстовый чат"),
        ("Stop voice call", "Завершить голосовой вызов"),
        ("relay_hint_tip", "Прямое подключение может оказаться невозможным. В этом случае можно попытаться подключиться через ретранслятор. \nКроме того, если вы хотите сразу использовать ретранслятор, можно добавить к ID суффикс \"/r\" или включить \"Всегда подключаться через ретранслятор\" в настройках удалённого узла."),
        ("Reconnect", "Переподключить"),
        ("Codec", "Кодек"),
        ("Resolution", "Разрешение"),
        ("No transfers in progress", "Передача не осуществляется"),
        ("Set one-time password length", "Установить длину одноразового пароля"),
        ("install_cert_tip", "Установить сертификат RustDesk"),
        ("confirm_install_cert_tip", "Это тестовый сертификат RustDesk, которому можно доверять. Он будет использоваться только по необходимости для установки драйверов RustDesk."),
        ("RDP Settings", "Настройки RDP"),
        ("Sort by", "Сортировка"),
        ("New Connection", "Новое подключение"),
        ("Restore", "Восстановить"),
        ("Minimize", "Свернуть"),
        ("Maximize", "Развернуть"),
        ("Your Device", "Ваше устройство"),
        ("empty_recent_tip", "Нет последних сеансов!\nПора спланировать новый."),
        ("empty_favorite_tip", "Ещё нет избранных удалённых узлов?\nДавайте найдём, кого можно добавить в избранное!"),
        ("empty_lan_tip", "Не найдено удалённых узлов."),
        ("empty_address_book_tip", "В адресной книге нет удалённых узлов."),
        ("eg: admin", "например: admin"),
        ("Empty Username", "Пустое имя пользователя"),
        ("Empty Password", "Пустой пароль"),
        ("Me", "Я"),
        ("identical_file_tip", "Файл идентичен файлу на удалённом узле."),
        ("show_monitors_tip", "Показывать мониторы на панели инструментов"),
        ("View Mode", "Режим просмотра"),
        ("login_linux_tip", "Чтобы включить сеанс рабочего стола X, необходимо войти в удалённый аккаунт Linux."),
        ("verify_rustdesk_password_tip", "Подтвердить пароль RustDesk"),
        ("remember_account_tip", "Запомнить этот аккаунт"),
        ("os_account_desk_tip", "Этот аккаунт используется для входа в удалённую ОС и включения сеанса рабочего стола в режиме headless"),
        ("OS Account", "Аккаунт ОС"),
        ("another_user_login_title_tip", "Другой пользователь уже вошёл в систему"),
        ("another_user_login_text_tip", "Отключить"),
        ("xorg_not_found_title_tip", "Xorg не найден"),
        ("xorg_not_found_text_tip", "Установите Xorg"),
        ("no_desktop_title_tip", "Нет доступных рабочих столов"),
        ("no_desktop_text_tip", "Установите GNOME Desktop"),
        ("No need to elevate", "Повышение прав не требуется"),
        ("System Sound", "Системный звук"),
        ("Default", "По умолчанию"),
        ("New RDP", "Новый RDP"),
        ("Fingerprint", "Отпечаток"),
        ("Copy Fingerprint", "Копировать отпечаток"),
        ("no fingerprints", "отпечатки отсутствуют"),
        ("Select a peer", "Выберите удалённый узел"),
        ("Select peers", "Выберите удалённые узлы"),
        ("Plugins", "Плагины"),
        ("Uninstall", "Удалить"),
        ("Update", "Обновить"),
        ("Enable", "Включить"),
        ("Disable", "Отключить"),
        ("Options", "Настройки"),
        ("resolution_original_tip", "Исходное разрешение"),
        ("resolution_fit_local_tip", "Соответствие локальному разрешению"),
        ("resolution_custom_tip", "Произвольное разрешение"),
        ("Collapse toolbar", "Свернуть панель инструментов"),
        ("Accept and Elevate", "Принять и повысить"),
        ("accept_and_elevate_btn_tooltip", "Разрешить подключение и повысить права UAC."),
        ("clipboard_wait_response_timeout_tip", "Время ожидания копирования буфера обмена истекло"),
        ("Incoming connection", "Входящее подключение"),
        ("Outgoing connection", "Исходящее подключение"),
        ("Exit", "Выход"),
        ("Open", "Открыть"),
        ("logout_tip", "Вы действительно хотите выйти?"),
        ("Service", "Сервис"),
        ("Start", "Запустить"),
        ("Stop", "Остановить"),
        ("exceed_max_devices", "Достигнуто максимальное количество управляемых устройств."),
        ("Sync with recent sessions", "Синхронизация последних сеансов"),
        ("Sort tags", "Сортировка меток"),
        ("Open connection in new tab", "Открыть подключение в новой вкладке"),
        ("Move tab to new window", "Переместить вкладку в отдельное окно"),
        ("Can not be empty", "Не может быть пустым"),
        ("Already exists", "Уже существует"),
        ("Change Password", "Изменить пароль"),
        ("Refresh Password", "Обновить пароль"),
        ("ID", "ID"),
        ("Grid View", "Сетка"),
        ("List View", "Список"),
        ("Select", "Выбор"),
        ("Toggle Tags", "Переключить метки"),
        ("pull_ab_failed_tip", "Невозможно обновить адресную книгу"),
        ("push_ab_failed_tip", "Невозможно синхронизировать адресную книгу с сервером"),
        ("synced_peer_readded_tip", "Устройства, присутствовавшие в последних сеансах, будут синхронизированы с адресной книгой."),
        ("Change Color", "Изменить цвет"),
        ("Primary Color", "Основной цвет"),
        ("HSV Color", "Цвет HSV"),
        ("Installation Successful!", "Установка выполнена успешно!"),
        ("Installation failed!", "Установка не выполнена!"),
        ("Reverse mouse wheel", "Реверсировать колесо мыши"),
<<<<<<< HEAD
        ("{} sessions", "{} сеансов"),
        ("scam_title", "Вы можете быть ОБМАНУТЫ!"),
        ("scam_text1", "Если вы разговариваете по телефону с кем-то, кого вы НЕ ЗНАЕТЕ и НЕ ДОВЕРЯЕТЕ, и он просит вас использовать RustDesk и запустить его службу, не продолжайте и немедленно прервите разговор."),
        ("scam_text2", "Скорее всего, это мошенник, пытающийся украсть ваши деньги или другую личную информацию."),
        ("Don't show again", "Больше не показывать"),
        ("I Agree", "Принимаю"),
        ("Decline", "Отказ"),
        ("Timeout in minutes", "Время ожидания (минут)"),
        ("auto_disconnect_option_tip", "Автоматически закрывать входящие сеансы при неактивности пользователя"),
        ("Connection failed due to inactivity", "Подключение не выполнено из-за неактивности"),
=======
        ("{} sessions", ""),
        ("scam_title", ""),
        ("scam_text1", ""),
        ("scam_text2", ""),
        ("Don't show again", ""),
        ("I Agree", ""),
        ("Decline", ""),
        ("Timeout in minutes", ""),
        ("auto_disconnect_option_tip", ""),
        ("Connection failed due to inactivity", ""),
        ("Check for software update on startup", ""),
>>>>>>> 870ff566
    ].iter().cloned().collect();
}<|MERGE_RESOLUTION|>--- conflicted
+++ resolved
@@ -544,7 +544,6 @@
         ("Installation Successful!", "Установка выполнена успешно!"),
         ("Installation failed!", "Установка не выполнена!"),
         ("Reverse mouse wheel", "Реверсировать колесо мыши"),
-<<<<<<< HEAD
         ("{} sessions", "{} сеансов"),
         ("scam_title", "Вы можете быть ОБМАНУТЫ!"),
         ("scam_text1", "Если вы разговариваете по телефону с кем-то, кого вы НЕ ЗНАЕТЕ и НЕ ДОВЕРЯЕТЕ, и он просит вас использовать RustDesk и запустить его службу, не продолжайте и немедленно прервите разговор."),
@@ -555,18 +554,6 @@
         ("Timeout in minutes", "Время ожидания (минут)"),
         ("auto_disconnect_option_tip", "Автоматически закрывать входящие сеансы при неактивности пользователя"),
         ("Connection failed due to inactivity", "Подключение не выполнено из-за неактивности"),
-=======
-        ("{} sessions", ""),
-        ("scam_title", ""),
-        ("scam_text1", ""),
-        ("scam_text2", ""),
-        ("Don't show again", ""),
-        ("I Agree", ""),
-        ("Decline", ""),
-        ("Timeout in minutes", ""),
-        ("auto_disconnect_option_tip", ""),
-        ("Connection failed due to inactivity", ""),
         ("Check for software update on startup", ""),
->>>>>>> 870ff566
     ].iter().cloned().collect();
 }