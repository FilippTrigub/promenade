--- conflicted
+++ resolved
@@ -461,12 +461,9 @@
         ("Resolution", "Auflösung"),
         ("No transfers in progress", "Keine Übertragungen im Gange"),
         ("Set one-time password length", "Länge des Einmalpassworts festlegen"),
-<<<<<<< HEAD
-        ("Sort by", ""),
-=======
         ("idd_driver_tip", "Installieren Sie den virtuellen Anzeigetreiber, der verwendet wird, wenn Sie keine physischen Anzeigen haben."),
         ("confirm_idd_driver_tip", "Die Option zur Installation des virtuellen Anzeigetreibers ist aktiviert. Beachten Sie, dass ein Testzertifikat installiert wird, um dem virtuellen Anzeigetreiber zu vertrauen. Dieses Testzertifikat wird nur verwendet, um Rustdesk-Treibern zu vertrauen."),
         ("RDP Settings", "RDP-Einstellungen"),
->>>>>>> f38f912c
+        ("Sort by", ""),
     ].iter().cloned().collect();
 }