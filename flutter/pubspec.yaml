name: flutter_hbb
description: Your Remote Desktop Software

# The following line prevents the package from being accidentally published to
# pub.dev using `pub publish`. This is preferred for private packages.
publish_to: "none" # Remove this line if you wish to publish to pub.dev

# The following defines the version and build number for your application.
# A version number is three numbers separated by dots, like 1.2.43
# followed by an optional build number separated by a +.
# Both the version and the builder number may be overridden in flutter
# build by specifying --build-name and --build-number, respectively.
# In Android, build-name is used as versionName while build-number used as versionCode.
# Read more about Android versioning at https://developer.android.com/studio/publish/versioning
# In iOS, build-name is used as CFBundleShortVersionString while build-number used as CFBundleVersion.
# Read more about iOS versioning at
# https://developer.apple.com/library/archive/documentation/General/Reference/InfoPlistKeyReference/Articles/CoreFoundationKeys.html
# 1.1.9-1 works for android, but for ios it becomes 1.1.91, need to set it to 1.1.9-a.1 for iOS, will get 1.1.9.1, but iOS store not allow 4 numbers
<<<<<<< HEAD
version: 1.2.3
=======
version: 1.2.2+38
>>>>>>> a9308dd9

environment:
  sdk: ">=2.17.0"

dependencies:
  flutter:
    sdk: flutter
  flutter_localizations:
    sdk: flutter

  ffi: ^2.0.1
  path_provider: ^2.0.12
  external_path: ^1.0.1
  provider: ^6.0.3
  tuple: ^2.0.0
  wakelock: ^0.6.2
  # Keep this version for the compatibility of some old systems like win7.
  device_info_plus: ^4.1.2
  #firebase_analytics: ^9.1.5
  package_info_plus: ^3.1.2
  url_launcher: ^6.0.9
  toggle_switch: ^2.1.0
  dash_chat_2: ^0.0.17
  draggable_float_widget: ^0.0.2
  settings_ui: ^2.0.2
  flutter_breadcrumb: ^1.0.1
  http: ^0.13.4
  qr_code_scanner: ^1.0.0
  zxing2: ^0.2.0
  image_picker: ^0.8.5
  image: ^4.0.17
  back_button_interceptor: ^6.0.1
  flutter_rust_bridge: "<1.76.0"
  window_manager:
    git:
      url: https://github.com/rustdesk-org/window_manager
  desktop_multi_window:
    git:
      url: https://github.com/rustdesk-org/rustdesk_desktop_multi_window
  freezed_annotation: ^2.0.3
  flutter_custom_cursor: ^0.0.4
  window_size:
    git:
      url: https://github.com/google/flutter-desktop-embedding.git
      path: plugins/window_size
      ref: a738913c8ce2c9f47515382d40827e794a334274
  get: ^4.6.5
  visibility_detector: ^0.4.0+2
  contextmenu: ^3.0.0
  desktop_drop: 
    git:
      url: https://github.com/rustdesk-org/flutter-plugins
      path: ./packages/desktop_drop
  scroll_pos: ^0.4.0
  debounce_throttle: ^2.0.0
  file_picker: ^5.1.0
  flutter_svg: ^2.0.5
  flutter_improved_scrolling:
    # currently, we use flutter 3.10.0+.
    #
    # for flutter 3.0.5, please use official version(just comment code below).
    # if build rustdesk by flutter >=3.3, please use our custom pub below (uncomment code below).
    git:
      url: https://github.com/rustdesk-org/flutter_improved_scrolling
  uni_links: ^0.5.1
  uni_links_desktop: 
    git:
      url: https://github.com/rustdesk-org/uni_links_desktop
  path: ^1.8.1
  auto_size_text: ^3.0.0
  bot_toast: ^4.0.3
  win32: any
  password_strength: ^0.2.0
  flutter_launcher_icons: ^0.13.1
  flutter_keyboard_visibility: ^5.4.0
  texture_rgba_renderer: ^0.0.16
  percent_indicator: ^4.2.2
  dropdown_button2: ^2.0.0
  uuid: ^3.0.7
  auto_size_text_field: ^2.2.1
  flex_color_picker: ^3.3.0

dev_dependencies:
  icons_launcher: ^2.0.4
  #flutter_test:
  #sdk: flutter
  build_runner: ^2.4.6
  freezed: ^2.4.2
  flutter_lints: ^2.0.2
  ffigen: ^7.2.4

# rerun: flutter pub run flutter_launcher_icons
flutter_icons:
  image_path: "../res/icon.png"
  remove_alpha_ios: true
  android: true
  ios: true
  windows:
    generate: true
  macos:
    image_path: "../res/mac-icon.png"
    generate: true
  linux: true
  web:
    generate: true

# For information on the generic Dart part of this file, see the
# following page: https://dart.dev/tools/pub/pubspec

# The following section is specific to Flutter.
flutter:
  # The following line ensures that the Material Icons font is
  # included with your application, so that you can use the icons in
  # the material Icons class.
  uses-material-design: true

  # To add assets to your application, add an assets section, like this:
  assets:
    - assets/

  fonts:
    - family: GestureIcons
      fonts:
        - asset: assets/gestures.ttf
    - family: Tabbar
      fonts:
        - asset: assets/tabbar.ttf
    - family: PeerSearchbar
      fonts:
        - asset: assets/peer_searchbar.ttf
    - family: AddressBook
      fonts:
        - asset: assets/address_book.ttf
    - family: CheckBox
      fonts:
        - asset: assets/checkbox.ttf

  # An image asset can refer to one or more resolution-specific "variants", see
  # https://flutter.dev/assets-and-images/#resolution-aware.

  # For details regarding adding assets from package dependencies, see
  # https://flutter.dev/assets-and-images/#from-packages

  # To add custom fonts to your application, add a fonts section here,
  # in this "flutter" section. Each entry in this list should have a
  # "family" key with the font family name, and a "fonts" key with a
  # list giving the asset and other descriptors for the font. For
  # example:
  # fonts:
  #   - family: Schyler
  #     fonts:
  #       - asset: fonts/Schyler-Regular.ttf
  #       - asset: fonts/Schyler-Italic.ttf
  #         style: italic
  #   - family: Trajan Pro
  #     fonts:
  #       - asset: fonts/TrajanPro.ttf
  #       - asset: fonts/TrajanPro_Bold.ttf
  #         weight: 700
  #
  # For details regarding fonts from package dependencies,
  # see https://flutter.dev/custom-fonts/#from-packages<|MERGE_RESOLUTION|>--- conflicted
+++ resolved
@@ -16,11 +16,7 @@
 # Read more about iOS versioning at
 # https://developer.apple.com/library/archive/documentation/General/Reference/InfoPlistKeyReference/Articles/CoreFoundationKeys.html
 # 1.1.9-1 works for android, but for ios it becomes 1.1.91, need to set it to 1.1.9-a.1 for iOS, will get 1.1.9.1, but iOS store not allow 4 numbers
-<<<<<<< HEAD
-version: 1.2.3
-=======
-version: 1.2.2+38
->>>>>>> a9308dd9
+version: 1.2.3+39
 
 environment:
   sdk: ">=2.17.0"
