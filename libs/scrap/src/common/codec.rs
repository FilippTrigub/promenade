<<<<<<< HEAD
use std::ops::{Deref, DerefMut};
#[cfg(feature = "hwcodec")]
use std::{
    collections::HashMap,
    sync::{Arc, Mutex},
};

#[cfg(feature = "hwcodec")]
use crate::hwcodec::*;
use crate::vpxcodec::*;

use hbb_common::{
    anyhow::anyhow,
    log,
    message_proto::{video_frame, Message, VP9s, VideoCodecState},
    ResultType,
};
#[cfg(feature = "hwcodec")]
use hbb_common::{
    lazy_static,
    message_proto::{H264s, H265s},
};

#[cfg(feature = "hwcodec")]
lazy_static::lazy_static! {
    static ref PEER_DECODER_STATES: Arc<Mutex<HashMap<i32, VideoCodecState>>> = Default::default();
    static ref MY_DECODER_STATE: Arc<Mutex<VideoCodecState>> = Default::default();
}
const SCORE_VPX: i32 = 90;

#[derive(Debug, Clone)]
pub struct HwEncoderConfig {
    pub codec_name: String,
    pub width: usize,
    pub height: usize,
    pub bitrate_ratio: i32,
}

#[derive(Debug, Clone)]
pub enum EncoderCfg {
    VPX(VpxEncoderConfig),
    HW(HwEncoderConfig),
}

pub trait EncoderApi {
    fn new(cfg: EncoderCfg) -> ResultType<Self>
    where
        Self: Sized;

    fn encode_to_message(&mut self, frame: &[u8], ms: i64) -> ResultType<Message>;

    fn use_yuv(&self) -> bool;
}

pub struct DecoderCfg {
    pub vpx: VpxDecoderConfig,
}

pub struct Encoder {
    pub codec: Box<dyn EncoderApi>,
}

impl Deref for Encoder {
    type Target = Box<dyn EncoderApi>;

    fn deref(&self) -> &Self::Target {
        &self.codec
    }
}

impl DerefMut for Encoder {
    fn deref_mut(&mut self) -> &mut Self::Target {
        &mut self.codec
    }
}

pub struct Decoder {
    vpx: VpxDecoder,
    #[cfg(feature = "hwcodec")]
    hw: HwDecoders,
    #[cfg(feature = "hwcodec")]
    i420: Vec<u8>,
}

#[derive(Debug, Clone)]
pub enum EncoderUpdate {
    State(VideoCodecState),
    Remove,
    DisableHwIfNotExist,
}

impl Encoder {
    pub fn new(config: EncoderCfg) -> ResultType<Encoder> {
        log::info!("new encoder:{:?}", config);
        match config {
            EncoderCfg::VPX(_) => Ok(Encoder {
                codec: Box::new(VpxEncoder::new(config)?),
            }),

            #[cfg(feature = "hwcodec")]
            EncoderCfg::HW(_) => match HwEncoder::new(config) {
                Ok(hw) => Ok(Encoder {
                    codec: Box::new(hw),
                }),
                Err(e) => {
                    HwEncoder::best(true, true);
                    Err(e)
                }
            },
            #[cfg(not(feature = "hwcodec"))]
            _ => Err(anyhow!("unsupported encoder type")),
        }
    }

    // TODO
    pub fn update_video_encoder(id: i32, update: EncoderUpdate) {
        log::info!("encoder update: {:?}", update);
        #[cfg(feature = "hwcodec")]
        {
            let mut states = PEER_DECODER_STATES.lock().unwrap();
            match update {
                EncoderUpdate::State(state) => {
                    states.insert(id, state);
                }
                EncoderUpdate::Remove => {
                    states.remove(&id);
                }
                EncoderUpdate::DisableHwIfNotExist => {
                    if !states.contains_key(&id) {
                        states.insert(id, VideoCodecState::default());
                    }
                }
            }
            let current_encoder_name = HwEncoder::current_name();
            if states.len() > 0 {
                let (best, _) = HwEncoder::best(false, true);
                let enabled_h264 =
                    best.h264.is_some() && states.len() > 0 && states.iter().all(|(_, s)| s.H264);
                let enabled_h265 =
                    best.h265.is_some() && states.len() > 0 && states.iter().all(|(_, s)| s.H265);

                // score encoder
                let mut score_vpx = SCORE_VPX;
                let mut score_h264 = best.h264.as_ref().map_or(0, |c| c.score);
                let mut score_h265 = best.h265.as_ref().map_or(0, |c| c.score);

                // score decoder
                score_vpx += states.iter().map(|s| s.1.ScoreVpx).sum::<i32>();
                if enabled_h264 {
                    score_h264 += states.iter().map(|s| s.1.ScoreH264).sum::<i32>();
                }
                if enabled_h265 {
                    score_h265 += states.iter().map(|s| s.1.ScoreH265).sum::<i32>();
                }

                if enabled_h265 && score_h265 >= score_vpx && score_h265 >= score_h264 {
                    *current_encoder_name.lock().unwrap() = Some(best.h265.unwrap().name);
                } else if enabled_h264 && score_h264 >= score_vpx && score_h264 >= score_h265 {
                    *current_encoder_name.lock().unwrap() = Some(best.h264.unwrap().name);
                } else {
                    *current_encoder_name.lock().unwrap() = None;
                }
                log::info!(
                    "connection count:{}, h264:{}, h265:{}, score: vpx({}), h264({}), h265({}), set current encoder name {:?}",
                    states.len(),
                    enabled_h264,
                    enabled_h265,
                    score_vpx,
                    score_h264,
                    score_h265,
                    current_encoder_name.lock().unwrap()
                    )
            } else {
                *current_encoder_name.lock().unwrap() = None;
            }
        }
        #[cfg(not(feature = "hwcodec"))]
        {
            let _ = id;
            let _ = update;
        }
    }
    #[inline]
    pub fn current_hw_encoder_name() -> Option<String> {
        #[cfg(feature = "hwcodec")]
        return HwEncoder::current_name().lock().unwrap().clone();
        #[cfg(not(feature = "hwcodec"))]
        return None;
    }
}

#[cfg(feature = "hwcodec")]
impl Drop for Decoder {
    fn drop(&mut self) {
        *MY_DECODER_STATE.lock().unwrap() = VideoCodecState {
            ScoreVpx: SCORE_VPX,
            ..Default::default()
        };
    }
}

impl Decoder {
    pub fn video_codec_state() -> VideoCodecState {
        // video_codec_state is mainted by creation and destruction of Decoder.
        // It has been ensured to use after Decoder's creation.
        #[cfg(feature = "hwcodec")]
        return MY_DECODER_STATE.lock().unwrap().clone();
        #[cfg(not(feature = "hwcodec"))]
        VideoCodecState {
            ScoreVpx: SCORE_VPX,
            ..Default::default()
        }
    }

    pub fn new(config: DecoderCfg) -> Decoder {
        let vpx = VpxDecoder::new(config.vpx).unwrap();
        let decoder = Decoder {
            vpx,
            #[cfg(feature = "hwcodec")]
            hw: HwDecoder::new_decoders(),
            #[cfg(feature = "hwcodec")]
            i420: vec![],
        };

        #[cfg(feature = "hwcodec")]
        {
            let mut state = MY_DECODER_STATE.lock().unwrap();
            state.ScoreVpx = SCORE_VPX;
            state.H264 = decoder.hw.h264.is_some();
            state.ScoreH264 = decoder.hw.h264.as_ref().map_or(0, |d| d.info.score);
            state.H265 = decoder.hw.h265.is_some();
            state.ScoreH265 = decoder.hw.h265.as_ref().map_or(0, |d| d.info.score);
        }

        decoder
    }

    pub fn handle_video_frame(
        &mut self,
        frame: &video_frame::Union,
        rgb: &mut Vec<u8>,
    ) -> ResultType<bool> {
        match frame {
            video_frame::Union::vp9s(vp9s) => {
                Decoder::handle_vp9s_video_frame(&mut self.vpx, vp9s, rgb)
            }
            #[cfg(feature = "hwcodec")]
            video_frame::Union::h264s(h264s) => {
                if let Some(decoder) = &mut self.hw.h264 {
                    Decoder::handle_h264s_video_frame(decoder, h264s, rgb, &mut self.i420)
                } else {
                    Err(anyhow!("don't support h264!"))
                }
            }
            #[cfg(feature = "hwcodec")]
            video_frame::Union::h265s(h265s) => {
                if let Some(decoder) = &mut self.hw.h265 {
                    Decoder::handle_h265s_video_frame(decoder, h265s, rgb, &mut self.i420)
                } else {
                    Err(anyhow!("don't support h265!"))
                }
            }
            _ => Err(anyhow!("unsupported video frame type!")),
        }
    }

    fn handle_vp9s_video_frame(
        decoder: &mut VpxDecoder,
        vp9s: &VP9s,
        rgb: &mut Vec<u8>,
    ) -> ResultType<bool> {
        let mut last_frame = Image::new();
        for vp9 in vp9s.frames.iter() {
            for frame in decoder.decode(&vp9.data)? {
                drop(last_frame);
                last_frame = frame;
            }
        }
        for frame in decoder.flush()? {
            drop(last_frame);
            last_frame = frame;
        }
        if last_frame.is_null() {
            Ok(false)
        } else {
            last_frame.rgb(1, true, rgb);
            Ok(true)
        }
    }

    #[cfg(feature = "hwcodec")]
    fn handle_h264s_video_frame(
        decoder: &mut HwDecoder,
        h264s: &H264s,
        rgb: &mut Vec<u8>,
        i420: &mut Vec<u8>,
    ) -> ResultType<bool> {
        let mut ret = false;
        for h264 in h264s.h264s.iter() {
            for image in decoder.decode(&h264.data)? {
                // TODO: just process the last frame
                if image.bgra(rgb, i420).is_ok() {
                    ret = true;
                }
            }
        }
        return Ok(ret);
    }

    #[cfg(feature = "hwcodec")]
    fn handle_h265s_video_frame(
        decoder: &mut HwDecoder,
        h265s: &H265s,
        rgb: &mut Vec<u8>,
        i420: &mut Vec<u8>,
    ) -> ResultType<bool> {
        let mut ret = false;
        for h265 in h265s.h265s.iter() {
            for image in decoder.decode(&h265.data)? {
                // TODO: just process the last frame
                if image.bgra(rgb, i420).is_ok() {
                    ret = true;
                }
            }
        }
        return Ok(ret);
    }
}
=======
// https://github.com/astraw/vpx-encode
// https://github.com/astraw/env-libvpx-sys
// https://github.com/rust-av/vpx-rs/blob/master/src/decoder.rs

use super::vpx::{vp8e_enc_control_id::*, vpx_codec_err_t::*, *};
use std::os::raw::{c_int, c_uint};
use std::{ptr, slice};

#[derive(Copy, Clone, Debug, PartialEq, Eq, Hash)]
pub enum VideoCodecId {
    VP8,
    VP9,
}

impl Default for VideoCodecId {
    fn default() -> VideoCodecId {
        VideoCodecId::VP9
    }
}

pub struct Encoder {
    ctx: vpx_codec_ctx_t,
    width: usize,
    height: usize,
}

pub struct Decoder {
    ctx: vpx_codec_ctx_t,
}

#[derive(Debug)]
pub enum Error {
    FailedCall(String),
    BadPtr(String),
}

impl std::fmt::Display for Error {
    fn fmt(&self, f: &mut std::fmt::Formatter) -> std::result::Result<(), std::fmt::Error> {
        write!(f, "{:?}", self)
    }
}

impl std::error::Error for Error {}

pub type Result<T> = std::result::Result<T, Error>;

macro_rules! call_vpx {
    ($x:expr) => {{
        let result = unsafe { $x }; // original expression
        let result_int = unsafe { std::mem::transmute::<_, i32>(result) };
        if result_int != 0 {
            return Err(Error::FailedCall(format!(
                "errcode={} {}:{}:{}:{}",
                result_int,
                module_path!(),
                file!(),
                line!(),
                column!()
            ))
            .into());
        }
        result
    }};
}

macro_rules! call_vpx_ptr {
    ($x:expr) => {{
        let result = unsafe { $x }; // original expression
        let result_int = unsafe { std::mem::transmute::<_, isize>(result) };
        if result_int == 0 {
            return Err(Error::BadPtr(format!(
                "errcode={} {}:{}:{}:{}",
                result_int,
                module_path!(),
                file!(),
                line!(),
                column!()
            ))
            .into());
        }
        result
    }};
}

impl Encoder {
    pub fn new(config: &Config, num_threads: u32) -> Result<Self> {
        let i;
        if cfg!(feature = "VP8") {
            i = match config.codec {
                VideoCodecId::VP8 => call_vpx_ptr!(vpx_codec_vp8_cx()),
                VideoCodecId::VP9 => call_vpx_ptr!(vpx_codec_vp9_cx()),
            };
        } else {
            i = call_vpx_ptr!(vpx_codec_vp9_cx());
        }
        let mut c = unsafe { std::mem::MaybeUninit::zeroed().assume_init() };
        call_vpx!(vpx_codec_enc_config_default(i, &mut c, 0));

        // https://www.webmproject.org/docs/encoder-parameters/
        // default: c.rc_min_quantizer = 0, c.rc_max_quantizer = 63
        // try rc_resize_allowed later

        c.g_w = config.width;
        c.g_h = config.height;
        c.g_timebase.num = config.timebase[0];
        c.g_timebase.den = config.timebase[1];
        c.rc_target_bitrate = config.bitrate;
        c.rc_undershoot_pct = 95;
        c.rc_dropframe_thresh = 25;
        c.g_threads = if num_threads == 0 {
            num_cpus::get() as _
        } else {
            num_threads
        };
        c.g_error_resilient = VPX_ERROR_RESILIENT_DEFAULT;
        // https://developers.google.com/media/vp9/bitrate-modes/
        // Constant Bitrate mode (CBR) is recommended for live streaming with VP9.
        c.rc_end_usage = vpx_rc_mode::VPX_CBR;
        // c.kf_min_dist = 0;
        // c.kf_max_dist = 999999;
        c.kf_mode = vpx_kf_mode::VPX_KF_DISABLED; // reduce bandwidth a lot

        /*
        VPX encoder支持two-pass encode，这是为了rate control的。
        对于两遍编码，就是需要整个编码过程做两次，第一次会得到一些新的控制参数来进行第二遍的编码，
        这样可以在相同的bitrate下得到最好的PSNR
        */

        let mut ctx = Default::default();
        call_vpx!(vpx_codec_enc_init_ver(
            &mut ctx,
            i,
            &c,
            0,
            VPX_ENCODER_ABI_VERSION as _
        ));

        if config.codec == VideoCodecId::VP9 {
            // set encoder internal speed settings
            // in ffmpeg, it is --speed option
            /*
            set to 0 or a positive value 1-16, the codec will try to adapt its
            complexity depending on the time it spends encoding. Increasing this
            number will make the speed go up and the quality go down.
            Negative values mean strict enforcement of this
            while positive values are adaptive
            */
            /* https://developers.google.com/media/vp9/live-encoding
            Speed 5 to 8 should be used for live / real-time encoding.
            Lower numbers (5 or 6) are higher quality but require more CPU power.
            Higher numbers (7 or 8) will be lower quality but more manageable for lower latency
            use cases and also for lower CPU power devices such as mobile.
            */
            call_vpx!(vpx_codec_control_(&mut ctx, VP8E_SET_CPUUSED as _, 7,));
            // set row level multi-threading
            /*
            as some people in comments and below have already commented,
            more recent versions of libvpx support -row-mt 1 to enable tile row
            multi-threading. This can increase the number of tiles by up to 4x in VP9
            (since the max number of tile rows is 4, regardless of video height).
            To enable this, use -tile-rows N where N is the number of tile rows in
            log2 units (so -tile-rows 1 means 2 tile rows and -tile-rows 2 means 4 tile
            rows). The total number of active threads will then be equal to
            $tile_rows * $tile_columns
            */
            call_vpx!(vpx_codec_control_(
                &mut ctx,
                VP9E_SET_ROW_MT as _,
                1 as c_int
            ));

            call_vpx!(vpx_codec_control_(
                &mut ctx,
                VP9E_SET_TILE_COLUMNS as _,
                4 as c_int
            ));
        }

        Ok(Self {
            ctx,
            width: config.width as _,
            height: config.height as _,
        })
    }

    pub fn encode(&mut self, pts: i64, data: &[u8], stride_align: usize) -> Result<EncodeFrames> {
        assert!(2 * data.len() >= 3 * self.width * self.height);

        let mut image = Default::default();
        call_vpx_ptr!(vpx_img_wrap(
            &mut image,
            vpx_img_fmt::VPX_IMG_FMT_I420,
            self.width as _,
            self.height as _,
            stride_align as _,
            data.as_ptr() as _,
        ));

        call_vpx!(vpx_codec_encode(
            &mut self.ctx,
            &image,
            pts as _,
            1, // Duration
            0, // Flags
            VPX_DL_REALTIME as _,
        ));

        Ok(EncodeFrames {
            ctx: &mut self.ctx,
            iter: ptr::null(),
        })
    }

    pub fn set_bitrate(&mut self, bitrate: c_uint) -> Result<()> {
        // let mut cfg = self.ctx.config.enc;
        let mut new_enc_cfg = unsafe { *self.ctx.config.enc.to_owned() };
        new_enc_cfg.rc_target_bitrate = bitrate;
        call_vpx!(vpx_codec_enc_config_set(&mut self.ctx, &new_enc_cfg));
        return Ok(());
    }

    pub fn get_bitrate(&mut self) -> u32 {
        let cfg = unsafe { *self.ctx.config.enc.to_owned() };
        cfg.rc_target_bitrate
    }

    /// Notify the encoder to return any pending packets
    pub fn flush(&mut self) -> Result<EncodeFrames> {
        call_vpx!(vpx_codec_encode(
            &mut self.ctx,
            ptr::null(),
            -1, // PTS
            1,  // Duration
            0,  // Flags
            VPX_DL_REALTIME as _,
        ));

        Ok(EncodeFrames {
            ctx: &mut self.ctx,
            iter: ptr::null(),
        })
    }
}

impl Drop for Encoder {
    fn drop(&mut self) {
        unsafe {
            let result = vpx_codec_destroy(&mut self.ctx);
            if result != VPX_CODEC_OK {
                panic!("failed to destroy vpx codec");
            }
        }
    }
}

#[derive(Clone, Copy, Debug)]
pub struct EncodeFrame<'a> {
    /// Compressed data.
    pub data: &'a [u8],
    /// Whether the frame is a keyframe.
    pub key: bool,
    /// Presentation timestamp (in timebase units).
    pub pts: i64,
}

#[derive(Clone, Copy, Debug)]
pub struct Config {
    /// The width (in pixels).
    pub width: c_uint,
    /// The height (in pixels).
    pub height: c_uint,
    /// The timebase numerator and denominator (in seconds).
    pub timebase: [c_int; 2],
    /// The target bitrate (in kilobits per second).
    pub bitrate: c_uint,
    /// The codec
    pub codec: VideoCodecId,
}

pub struct EncodeFrames<'a> {
    ctx: &'a mut vpx_codec_ctx_t,
    iter: vpx_codec_iter_t,
}

impl<'a> Iterator for EncodeFrames<'a> {
    type Item = EncodeFrame<'a>;
    fn next(&mut self) -> Option<Self::Item> {
        loop {
            unsafe {
                let pkt = vpx_codec_get_cx_data(self.ctx, &mut self.iter);
                if pkt.is_null() {
                    return None;
                } else if (*pkt).kind == vpx_codec_cx_pkt_kind::VPX_CODEC_CX_FRAME_PKT {
                    let f = &(*pkt).data.frame;
                    return Some(Self::Item {
                        data: slice::from_raw_parts(f.buf as _, f.sz as _),
                        key: (f.flags & VPX_FRAME_IS_KEY) != 0,
                        pts: f.pts,
                    });
                } else {
                    // Ignore the packet.
                }
            }
        }
    }
}

impl Decoder {
    /// Create a new decoder
    ///
    /// # Errors
    ///
    /// The function may fail if the underlying libvpx does not provide
    /// the VP9 decoder.
    pub fn new(codec: VideoCodecId, num_threads: u32) -> Result<Self> {
        // This is sound because `vpx_codec_ctx` is a repr(C) struct without any field that can
        // cause UB if uninitialized.
        let i;
        if cfg!(feature = "VP8") {
            i = match codec {
                VideoCodecId::VP8 => call_vpx_ptr!(vpx_codec_vp8_dx()),
                VideoCodecId::VP9 => call_vpx_ptr!(vpx_codec_vp9_dx()),
            };
        } else {
            i = call_vpx_ptr!(vpx_codec_vp9_dx());
        }
        let mut ctx = Default::default();
        let cfg = vpx_codec_dec_cfg_t {
            threads: if num_threads == 0 {
                num_cpus::get() as _
            } else {
                num_threads
            },
            w: 0,
            h: 0,
        };
        /*
        unsafe {
            println!("{}", vpx_codec_get_caps(i));
        }
        */
        call_vpx!(vpx_codec_dec_init_ver(
            &mut ctx,
            i,
            &cfg,
            0,
            VPX_DECODER_ABI_VERSION as _,
        ));
        Ok(Self { ctx })
    }

    pub fn decode2rgb(&mut self, data: &[u8], rgba: bool) -> Result<Vec<u8>> {
        let mut img = Image::new();
        for frame in self.decode(data)? {
            drop(img);
            img = frame;
        }
        for frame in self.flush()? {
            drop(img);
            img = frame;
        }
        if img.is_null() {
            Ok(Vec::new())
        } else {
            let mut out = Default::default();
            img.rgb(1, rgba, &mut out);
            Ok(out)
        }
    }

    /// Feed some compressed data to the encoder
    ///
    /// The `data` slice is sent to the decoder
    ///
    /// It matches a call to `vpx_codec_decode`.
    pub fn decode(&mut self, data: &[u8]) -> Result<DecodeFrames> {
        call_vpx!(vpx_codec_decode(
            &mut self.ctx,
            data.as_ptr(),
            data.len() as _,
            ptr::null_mut(),
            0,
        ));

        Ok(DecodeFrames {
            ctx: &mut self.ctx,
            iter: ptr::null(),
        })
    }

    /// Notify the decoder to return any pending frame
    pub fn flush(&mut self) -> Result<DecodeFrames> {
        call_vpx!(vpx_codec_decode(
            &mut self.ctx,
            ptr::null(),
            0,
            ptr::null_mut(),
            0
        ));
        Ok(DecodeFrames {
            ctx: &mut self.ctx,
            iter: ptr::null(),
        })
    }
}

impl Drop for Decoder {
    fn drop(&mut self) {
        unsafe {
            let result = vpx_codec_destroy(&mut self.ctx);
            if result != VPX_CODEC_OK {
                panic!("failed to destroy vpx codec");
            }
        }
    }
}

pub struct DecodeFrames<'a> {
    ctx: &'a mut vpx_codec_ctx_t,
    iter: vpx_codec_iter_t,
}

impl<'a> Iterator for DecodeFrames<'a> {
    type Item = Image;
    fn next(&mut self) -> Option<Self::Item> {
        let img = unsafe { vpx_codec_get_frame(self.ctx, &mut self.iter) };
        if img.is_null() {
            return None;
        } else {
            return Some(Image(img));
        }
    }
}

// https://chromium.googlesource.com/webm/libvpx/+/bali/vpx/src/vpx_image.c
pub struct Image(*mut vpx_image_t);
impl Image {
    #[inline]
    pub fn new() -> Self {
        Self(std::ptr::null_mut())
    }

    #[inline]
    pub fn is_null(&self) -> bool {
        self.0.is_null()
    }

    #[inline]
    pub fn width(&self) -> usize {
        self.inner().d_w as _
    }

    #[inline]
    pub fn height(&self) -> usize {
        self.inner().d_h as _
    }

    #[inline]
    pub fn format(&self) -> vpx_img_fmt_t {
        // VPX_IMG_FMT_I420
        self.inner().fmt
    }

    #[inline]
    pub fn inner(&self) -> &vpx_image_t {
        unsafe { &*self.0 }
    }

    #[inline]
    pub fn stride(&self, iplane: usize) -> i32 {
        self.inner().stride[iplane]
    }

    pub fn rgb(&self, stride_align: usize, rgba: bool, dst: &mut Vec<u8>) {
        let h = self.height();
        let mut w = self.width();
        let bps = if rgba { 4 } else { 3 };
        w = (w + stride_align - 1) & !(stride_align - 1);
        dst.resize(h * w * bps, 0);
        let img = self.inner();
        unsafe {
            if rgba {
                super::I420ToARGB(
                    img.planes[0],
                    img.stride[0],
                    img.planes[1],
                    img.stride[1],
                    img.planes[2],
                    img.stride[2],
                    dst.as_mut_ptr(),
                    (w * bps) as _,
                    self.width() as _,
                    self.height() as _,
                );
            } else {
                super::I420ToRAW(
                    img.planes[0],
                    img.stride[0],
                    img.planes[1],
                    img.stride[1],
                    img.planes[2],
                    img.stride[2],
                    dst.as_mut_ptr(),
                    (w * bps) as _,
                    self.width() as _,
                    self.height() as _,
                );
            }
        }
    }

    #[inline]
    pub fn data(&self) -> (&[u8], &[u8], &[u8]) {
        unsafe {
            let img = self.inner();
            let h = (img.d_h as usize + 1) & !1;
            let n = img.stride[0] as usize * h;
            let y = slice::from_raw_parts(img.planes[0], n);
            let n = img.stride[1] as usize * (h >> 1);
            let u = slice::from_raw_parts(img.planes[1], n);
            let v = slice::from_raw_parts(img.planes[2], n);
            (y, u, v)
        }
    }
}

impl Drop for Image {
    fn drop(&mut self) {
        if !self.0.is_null() {
            unsafe { vpx_img_free(self.0) };
        }
    }
}

unsafe impl Send for vpx_codec_ctx_t {}
>>>>>>> ece86cda
<|MERGE_RESOLUTION|>--- conflicted
+++ resolved
@@ -1,4 +1,3 @@
-<<<<<<< HEAD
 use std::ops::{Deref, DerefMut};
 #[cfg(feature = "hwcodec")]
 use std::{
@@ -51,6 +50,8 @@
     fn encode_to_message(&mut self, frame: &[u8], ms: i64) -> ResultType<Message>;
 
     fn use_yuv(&self) -> bool;
+
+    fn set_bitrate(&mut self, bitrate: u32) -> ResultType<()>;
 }
 
 pub struct DecoderCfg {
@@ -326,541 +327,4 @@
         }
         return Ok(ret);
     }
-}
-=======
-// https://github.com/astraw/vpx-encode
-// https://github.com/astraw/env-libvpx-sys
-// https://github.com/rust-av/vpx-rs/blob/master/src/decoder.rs
-
-use super::vpx::{vp8e_enc_control_id::*, vpx_codec_err_t::*, *};
-use std::os::raw::{c_int, c_uint};
-use std::{ptr, slice};
-
-#[derive(Copy, Clone, Debug, PartialEq, Eq, Hash)]
-pub enum VideoCodecId {
-    VP8,
-    VP9,
-}
-
-impl Default for VideoCodecId {
-    fn default() -> VideoCodecId {
-        VideoCodecId::VP9
-    }
-}
-
-pub struct Encoder {
-    ctx: vpx_codec_ctx_t,
-    width: usize,
-    height: usize,
-}
-
-pub struct Decoder {
-    ctx: vpx_codec_ctx_t,
-}
-
-#[derive(Debug)]
-pub enum Error {
-    FailedCall(String),
-    BadPtr(String),
-}
-
-impl std::fmt::Display for Error {
-    fn fmt(&self, f: &mut std::fmt::Formatter) -> std::result::Result<(), std::fmt::Error> {
-        write!(f, "{:?}", self)
-    }
-}
-
-impl std::error::Error for Error {}
-
-pub type Result<T> = std::result::Result<T, Error>;
-
-macro_rules! call_vpx {
-    ($x:expr) => {{
-        let result = unsafe { $x }; // original expression
-        let result_int = unsafe { std::mem::transmute::<_, i32>(result) };
-        if result_int != 0 {
-            return Err(Error::FailedCall(format!(
-                "errcode={} {}:{}:{}:{}",
-                result_int,
-                module_path!(),
-                file!(),
-                line!(),
-                column!()
-            ))
-            .into());
-        }
-        result
-    }};
-}
-
-macro_rules! call_vpx_ptr {
-    ($x:expr) => {{
-        let result = unsafe { $x }; // original expression
-        let result_int = unsafe { std::mem::transmute::<_, isize>(result) };
-        if result_int == 0 {
-            return Err(Error::BadPtr(format!(
-                "errcode={} {}:{}:{}:{}",
-                result_int,
-                module_path!(),
-                file!(),
-                line!(),
-                column!()
-            ))
-            .into());
-        }
-        result
-    }};
-}
-
-impl Encoder {
-    pub fn new(config: &Config, num_threads: u32) -> Result<Self> {
-        let i;
-        if cfg!(feature = "VP8") {
-            i = match config.codec {
-                VideoCodecId::VP8 => call_vpx_ptr!(vpx_codec_vp8_cx()),
-                VideoCodecId::VP9 => call_vpx_ptr!(vpx_codec_vp9_cx()),
-            };
-        } else {
-            i = call_vpx_ptr!(vpx_codec_vp9_cx());
-        }
-        let mut c = unsafe { std::mem::MaybeUninit::zeroed().assume_init() };
-        call_vpx!(vpx_codec_enc_config_default(i, &mut c, 0));
-
-        // https://www.webmproject.org/docs/encoder-parameters/
-        // default: c.rc_min_quantizer = 0, c.rc_max_quantizer = 63
-        // try rc_resize_allowed later
-
-        c.g_w = config.width;
-        c.g_h = config.height;
-        c.g_timebase.num = config.timebase[0];
-        c.g_timebase.den = config.timebase[1];
-        c.rc_target_bitrate = config.bitrate;
-        c.rc_undershoot_pct = 95;
-        c.rc_dropframe_thresh = 25;
-        c.g_threads = if num_threads == 0 {
-            num_cpus::get() as _
-        } else {
-            num_threads
-        };
-        c.g_error_resilient = VPX_ERROR_RESILIENT_DEFAULT;
-        // https://developers.google.com/media/vp9/bitrate-modes/
-        // Constant Bitrate mode (CBR) is recommended for live streaming with VP9.
-        c.rc_end_usage = vpx_rc_mode::VPX_CBR;
-        // c.kf_min_dist = 0;
-        // c.kf_max_dist = 999999;
-        c.kf_mode = vpx_kf_mode::VPX_KF_DISABLED; // reduce bandwidth a lot
-
-        /*
-        VPX encoder支持two-pass encode，这是为了rate control的。
-        对于两遍编码，就是需要整个编码过程做两次，第一次会得到一些新的控制参数来进行第二遍的编码，
-        这样可以在相同的bitrate下得到最好的PSNR
-        */
-
-        let mut ctx = Default::default();
-        call_vpx!(vpx_codec_enc_init_ver(
-            &mut ctx,
-            i,
-            &c,
-            0,
-            VPX_ENCODER_ABI_VERSION as _
-        ));
-
-        if config.codec == VideoCodecId::VP9 {
-            // set encoder internal speed settings
-            // in ffmpeg, it is --speed option
-            /*
-            set to 0 or a positive value 1-16, the codec will try to adapt its
-            complexity depending on the time it spends encoding. Increasing this
-            number will make the speed go up and the quality go down.
-            Negative values mean strict enforcement of this
-            while positive values are adaptive
-            */
-            /* https://developers.google.com/media/vp9/live-encoding
-            Speed 5 to 8 should be used for live / real-time encoding.
-            Lower numbers (5 or 6) are higher quality but require more CPU power.
-            Higher numbers (7 or 8) will be lower quality but more manageable for lower latency
-            use cases and also for lower CPU power devices such as mobile.
-            */
-            call_vpx!(vpx_codec_control_(&mut ctx, VP8E_SET_CPUUSED as _, 7,));
-            // set row level multi-threading
-            /*
-            as some people in comments and below have already commented,
-            more recent versions of libvpx support -row-mt 1 to enable tile row
-            multi-threading. This can increase the number of tiles by up to 4x in VP9
-            (since the max number of tile rows is 4, regardless of video height).
-            To enable this, use -tile-rows N where N is the number of tile rows in
-            log2 units (so -tile-rows 1 means 2 tile rows and -tile-rows 2 means 4 tile
-            rows). The total number of active threads will then be equal to
-            $tile_rows * $tile_columns
-            */
-            call_vpx!(vpx_codec_control_(
-                &mut ctx,
-                VP9E_SET_ROW_MT as _,
-                1 as c_int
-            ));
-
-            call_vpx!(vpx_codec_control_(
-                &mut ctx,
-                VP9E_SET_TILE_COLUMNS as _,
-                4 as c_int
-            ));
-        }
-
-        Ok(Self {
-            ctx,
-            width: config.width as _,
-            height: config.height as _,
-        })
-    }
-
-    pub fn encode(&mut self, pts: i64, data: &[u8], stride_align: usize) -> Result<EncodeFrames> {
-        assert!(2 * data.len() >= 3 * self.width * self.height);
-
-        let mut image = Default::default();
-        call_vpx_ptr!(vpx_img_wrap(
-            &mut image,
-            vpx_img_fmt::VPX_IMG_FMT_I420,
-            self.width as _,
-            self.height as _,
-            stride_align as _,
-            data.as_ptr() as _,
-        ));
-
-        call_vpx!(vpx_codec_encode(
-            &mut self.ctx,
-            &image,
-            pts as _,
-            1, // Duration
-            0, // Flags
-            VPX_DL_REALTIME as _,
-        ));
-
-        Ok(EncodeFrames {
-            ctx: &mut self.ctx,
-            iter: ptr::null(),
-        })
-    }
-
-    pub fn set_bitrate(&mut self, bitrate: c_uint) -> Result<()> {
-        // let mut cfg = self.ctx.config.enc;
-        let mut new_enc_cfg = unsafe { *self.ctx.config.enc.to_owned() };
-        new_enc_cfg.rc_target_bitrate = bitrate;
-        call_vpx!(vpx_codec_enc_config_set(&mut self.ctx, &new_enc_cfg));
-        return Ok(());
-    }
-
-    pub fn get_bitrate(&mut self) -> u32 {
-        let cfg = unsafe { *self.ctx.config.enc.to_owned() };
-        cfg.rc_target_bitrate
-    }
-
-    /// Notify the encoder to return any pending packets
-    pub fn flush(&mut self) -> Result<EncodeFrames> {
-        call_vpx!(vpx_codec_encode(
-            &mut self.ctx,
-            ptr::null(),
-            -1, // PTS
-            1,  // Duration
-            0,  // Flags
-            VPX_DL_REALTIME as _,
-        ));
-
-        Ok(EncodeFrames {
-            ctx: &mut self.ctx,
-            iter: ptr::null(),
-        })
-    }
-}
-
-impl Drop for Encoder {
-    fn drop(&mut self) {
-        unsafe {
-            let result = vpx_codec_destroy(&mut self.ctx);
-            if result != VPX_CODEC_OK {
-                panic!("failed to destroy vpx codec");
-            }
-        }
-    }
-}
-
-#[derive(Clone, Copy, Debug)]
-pub struct EncodeFrame<'a> {
-    /// Compressed data.
-    pub data: &'a [u8],
-    /// Whether the frame is a keyframe.
-    pub key: bool,
-    /// Presentation timestamp (in timebase units).
-    pub pts: i64,
-}
-
-#[derive(Clone, Copy, Debug)]
-pub struct Config {
-    /// The width (in pixels).
-    pub width: c_uint,
-    /// The height (in pixels).
-    pub height: c_uint,
-    /// The timebase numerator and denominator (in seconds).
-    pub timebase: [c_int; 2],
-    /// The target bitrate (in kilobits per second).
-    pub bitrate: c_uint,
-    /// The codec
-    pub codec: VideoCodecId,
-}
-
-pub struct EncodeFrames<'a> {
-    ctx: &'a mut vpx_codec_ctx_t,
-    iter: vpx_codec_iter_t,
-}
-
-impl<'a> Iterator for EncodeFrames<'a> {
-    type Item = EncodeFrame<'a>;
-    fn next(&mut self) -> Option<Self::Item> {
-        loop {
-            unsafe {
-                let pkt = vpx_codec_get_cx_data(self.ctx, &mut self.iter);
-                if pkt.is_null() {
-                    return None;
-                } else if (*pkt).kind == vpx_codec_cx_pkt_kind::VPX_CODEC_CX_FRAME_PKT {
-                    let f = &(*pkt).data.frame;
-                    return Some(Self::Item {
-                        data: slice::from_raw_parts(f.buf as _, f.sz as _),
-                        key: (f.flags & VPX_FRAME_IS_KEY) != 0,
-                        pts: f.pts,
-                    });
-                } else {
-                    // Ignore the packet.
-                }
-            }
-        }
-    }
-}
-
-impl Decoder {
-    /// Create a new decoder
-    ///
-    /// # Errors
-    ///
-    /// The function may fail if the underlying libvpx does not provide
-    /// the VP9 decoder.
-    pub fn new(codec: VideoCodecId, num_threads: u32) -> Result<Self> {
-        // This is sound because `vpx_codec_ctx` is a repr(C) struct without any field that can
-        // cause UB if uninitialized.
-        let i;
-        if cfg!(feature = "VP8") {
-            i = match codec {
-                VideoCodecId::VP8 => call_vpx_ptr!(vpx_codec_vp8_dx()),
-                VideoCodecId::VP9 => call_vpx_ptr!(vpx_codec_vp9_dx()),
-            };
-        } else {
-            i = call_vpx_ptr!(vpx_codec_vp9_dx());
-        }
-        let mut ctx = Default::default();
-        let cfg = vpx_codec_dec_cfg_t {
-            threads: if num_threads == 0 {
-                num_cpus::get() as _
-            } else {
-                num_threads
-            },
-            w: 0,
-            h: 0,
-        };
-        /*
-        unsafe {
-            println!("{}", vpx_codec_get_caps(i));
-        }
-        */
-        call_vpx!(vpx_codec_dec_init_ver(
-            &mut ctx,
-            i,
-            &cfg,
-            0,
-            VPX_DECODER_ABI_VERSION as _,
-        ));
-        Ok(Self { ctx })
-    }
-
-    pub fn decode2rgb(&mut self, data: &[u8], rgba: bool) -> Result<Vec<u8>> {
-        let mut img = Image::new();
-        for frame in self.decode(data)? {
-            drop(img);
-            img = frame;
-        }
-        for frame in self.flush()? {
-            drop(img);
-            img = frame;
-        }
-        if img.is_null() {
-            Ok(Vec::new())
-        } else {
-            let mut out = Default::default();
-            img.rgb(1, rgba, &mut out);
-            Ok(out)
-        }
-    }
-
-    /// Feed some compressed data to the encoder
-    ///
-    /// The `data` slice is sent to the decoder
-    ///
-    /// It matches a call to `vpx_codec_decode`.
-    pub fn decode(&mut self, data: &[u8]) -> Result<DecodeFrames> {
-        call_vpx!(vpx_codec_decode(
-            &mut self.ctx,
-            data.as_ptr(),
-            data.len() as _,
-            ptr::null_mut(),
-            0,
-        ));
-
-        Ok(DecodeFrames {
-            ctx: &mut self.ctx,
-            iter: ptr::null(),
-        })
-    }
-
-    /// Notify the decoder to return any pending frame
-    pub fn flush(&mut self) -> Result<DecodeFrames> {
-        call_vpx!(vpx_codec_decode(
-            &mut self.ctx,
-            ptr::null(),
-            0,
-            ptr::null_mut(),
-            0
-        ));
-        Ok(DecodeFrames {
-            ctx: &mut self.ctx,
-            iter: ptr::null(),
-        })
-    }
-}
-
-impl Drop for Decoder {
-    fn drop(&mut self) {
-        unsafe {
-            let result = vpx_codec_destroy(&mut self.ctx);
-            if result != VPX_CODEC_OK {
-                panic!("failed to destroy vpx codec");
-            }
-        }
-    }
-}
-
-pub struct DecodeFrames<'a> {
-    ctx: &'a mut vpx_codec_ctx_t,
-    iter: vpx_codec_iter_t,
-}
-
-impl<'a> Iterator for DecodeFrames<'a> {
-    type Item = Image;
-    fn next(&mut self) -> Option<Self::Item> {
-        let img = unsafe { vpx_codec_get_frame(self.ctx, &mut self.iter) };
-        if img.is_null() {
-            return None;
-        } else {
-            return Some(Image(img));
-        }
-    }
-}
-
-// https://chromium.googlesource.com/webm/libvpx/+/bali/vpx/src/vpx_image.c
-pub struct Image(*mut vpx_image_t);
-impl Image {
-    #[inline]
-    pub fn new() -> Self {
-        Self(std::ptr::null_mut())
-    }
-
-    #[inline]
-    pub fn is_null(&self) -> bool {
-        self.0.is_null()
-    }
-
-    #[inline]
-    pub fn width(&self) -> usize {
-        self.inner().d_w as _
-    }
-
-    #[inline]
-    pub fn height(&self) -> usize {
-        self.inner().d_h as _
-    }
-
-    #[inline]
-    pub fn format(&self) -> vpx_img_fmt_t {
-        // VPX_IMG_FMT_I420
-        self.inner().fmt
-    }
-
-    #[inline]
-    pub fn inner(&self) -> &vpx_image_t {
-        unsafe { &*self.0 }
-    }
-
-    #[inline]
-    pub fn stride(&self, iplane: usize) -> i32 {
-        self.inner().stride[iplane]
-    }
-
-    pub fn rgb(&self, stride_align: usize, rgba: bool, dst: &mut Vec<u8>) {
-        let h = self.height();
-        let mut w = self.width();
-        let bps = if rgba { 4 } else { 3 };
-        w = (w + stride_align - 1) & !(stride_align - 1);
-        dst.resize(h * w * bps, 0);
-        let img = self.inner();
-        unsafe {
-            if rgba {
-                super::I420ToARGB(
-                    img.planes[0],
-                    img.stride[0],
-                    img.planes[1],
-                    img.stride[1],
-                    img.planes[2],
-                    img.stride[2],
-                    dst.as_mut_ptr(),
-                    (w * bps) as _,
-                    self.width() as _,
-                    self.height() as _,
-                );
-            } else {
-                super::I420ToRAW(
-                    img.planes[0],
-                    img.stride[0],
-                    img.planes[1],
-                    img.stride[1],
-                    img.planes[2],
-                    img.stride[2],
-                    dst.as_mut_ptr(),
-                    (w * bps) as _,
-                    self.width() as _,
-                    self.height() as _,
-                );
-            }
-        }
-    }
-
-    #[inline]
-    pub fn data(&self) -> (&[u8], &[u8], &[u8]) {
-        unsafe {
-            let img = self.inner();
-            let h = (img.d_h as usize + 1) & !1;
-            let n = img.stride[0] as usize * h;
-            let y = slice::from_raw_parts(img.planes[0], n);
-            let n = img.stride[1] as usize * (h >> 1);
-            let u = slice::from_raw_parts(img.planes[1], n);
-            let v = slice::from_raw_parts(img.planes[2], n);
-            (y, u, v)
-        }
-    }
-}
-
-impl Drop for Image {
-    fn drop(&mut self) {
-        if !self.0.is_null() {
-            unsafe { vpx_img_free(self.0) };
-        }
-    }
-}
-
-unsafe impl Send for vpx_codec_ctx_t {}
->>>>>>> ece86cda
+}