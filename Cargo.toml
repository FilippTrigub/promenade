--- conflicted
+++ resolved
@@ -64,13 +64,8 @@
 rdev = { git = "https://github.com/fufesou/rdev" }
 url = { version = "2.1", features = ["serde"] }
 dlopen = "0.1"
-<<<<<<< HEAD
-hex = "0.4.3"
 crossbeam-queue = "0.3"
-
-=======
 hex = "0.4"
->>>>>>> 96c9d255
 reqwest = { version = "0.11", features = ["blocking", "json", "rustls-tls"], default-features=false }
 chrono = "0.4"
 cidr-utils = "0.5"
