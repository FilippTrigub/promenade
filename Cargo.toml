[package]
name = "rustdesk"
version = "1.1.10"
authors = ["rustdesk <info@rustdesk.com>"]
edition = "2021"
build= "build.rs"
description = "A remote control software."
default-run = "rustdesk"

[lib]
name = "librustdesk"
crate-type = ["cdylib", "staticlib", "rlib"]

[[bin]]
name = "naming"
path = "src/naming.rs"

[features]
inline = []
hbbs = []
cli = []
with_rc = ["simple_rc"]
appimage = []
use_samplerate = ["samplerate"]
use_rubato = ["rubato"]
use_dasp = ["dasp"]
hwcodec = ["scrap/hwcodec"]
default = ["use_dasp"]

# See more keys and their definitions at https://doc.rust-lang.org/cargo/reference/manifest.html

[dependencies]
whoami = "1.2"
scrap = { path = "libs/scrap" }
hbb_common = { path = "libs/hbb_common" }
serde_derive = "1.0"
serde = "1.0"
serde_json = "1.0"
cfg-if = "1.0"
lazy_static = "1.4"
sha2 = "0.10"
repng = "0.2"
libc = "0.2"
parity-tokio-ipc = { git = "https://github.com/open-trade/parity-tokio-ipc" }
flexi_logger = { version = "0.22", features = ["async", "use_chrono_for_offset"] }
runas = "0.2"
magnum-opus = { git = "https://github.com/open-trade/magnum-opus" }
dasp = { version = "0.11", features = ["signal", "interpolate-linear", "interpolate"], optional = true }
rubato = { version = "0.12", optional = true }
samplerate = { version = "0.2", optional = true }
async-trait = "0.1"
uuid = { version = "1.0", features = ["v4"] }
clap = "3.0"
rpassword = "7.0"
base64 = "0.13"
sysinfo = "0.24"
num_cpus = "1.13"
<<<<<<< HEAD
bytes = "1.1"
=======
default-net = "0.11.0"
wol-rs = "0.9.1"
>>>>>>> 2851d712

[target.'cfg(not(target_os = "linux"))'.dependencies]
reqwest = { version = "0.11", features = ["json", "rustls-tls"], default-features=false }

[target.'cfg(not(any(target_os = "android", target_os = "linux")))'.dependencies]
cpal = "0.13.5"

[target.'cfg(not(any(target_os = "android", target_os = "ios")))'.dependencies]
machine-uid = "0.2"
mac_address = "1.1"
sciter-rs = { git = "https://github.com/open-trade/rust-sciter", branch = "dyn" }
sys-locale = "0.2"
enigo = { path = "libs/enigo" }
clipboard = { path = "libs/clipboard" }
rdev = { git = "https://github.com/open-trade/rdev" }
ctrlc = "3.2"
arboard = "2.0"
#minreq = { version = "2.4", features = ["punycode", "https-native"] }

[target.'cfg(target_os = "windows")'.dependencies]
#systray = { git = "https://github.com/open-trade/systray-rs" }
trayicon = { git = "https://github.com/open-trade/trayicon-rs", features = ["winit"] }
winit = "0.26"
winapi = { version = "0.3", features = ["winuser"] }
winreg = "0.10"
windows-service = "0.4"
virtual_display = { path = "libs/virtual_display" }

[target.'cfg(target_os = "macos")'.dependencies]
objc = "0.2"
cocoa = "0.24"
dispatch = "0.2"
core-foundation = "0.9"
core-graphics = "0.22"
include_dir = "0.7.2"
tray-item = "0.7" # looks better than trayicon

[target.'cfg(target_os = "linux")'.dependencies]
psimple = { package = "libpulse-simple-binding", version = "2.25" }
pulse = { package = "libpulse-binding", version = "2.26" }
rust-pulsectl = { git = "https://github.com/open-trade/pulsectl" }
async-process = "1.3"

[target.'cfg(target_os = "android")'.dependencies]
android_logger = "0.11"
jni = "0.19"

[target.'cfg(any(target_os = "android", target_os = "ios"))'.dependencies]
flutter_rust_bridge = "=1.30.0"

[workspace]
members = ["libs/scrap", "libs/hbb_common", "libs/enigo", "libs/clipboard", "libs/virtual_display", "libs/simple_rc"]

[package.metadata.winres]
LegalCopyright = "Copyright © 2022 Purslane, Inc."
# this FileDescription overrides package.description
FileDescription = "RustDesk"

[target.'cfg(target_os="windows")'.build-dependencies]
winres = "0.1"
winapi = { version = "0.3", features = [ "winnt" ] }

[build-dependencies]
cc = "1.0"
hbb_common = { path = "libs/hbb_common" }
simple_rc = { path = "libs/simple_rc", optional = true }
flutter_rust_bridge_codegen = "=1.30.0"

[dev-dependencies]
hound = "3.4"

[package.metadata.bundle]
name = "RustDesk"
identifier = "com.carriez.rustdesk"
icon = ["32x32.png", "128x128.png", "128x128@2x.png"]
deb_depends = ["libgtk-3-0", "libxcb-randr0", "libxdo3", "libxfixes3", "libxcb-shape0", "libxcb-xfixes0", "libasound2", "libsystemd0", "pulseaudio", "python3-pip", "curl"]
osx_minimum_system_version = "10.14"
resources = ["mac-tray.png"]

#https://github.com/johnthagen/min-sized-rust
[profile.release]
lto = true
codegen-units = 1
panic = 'abort'
strip = true
#opt-level = 'z' # only have smaller size after strip<|MERGE_RESOLUTION|>--- conflicted
+++ resolved
@@ -55,12 +55,9 @@
 base64 = "0.13"
 sysinfo = "0.24"
 num_cpus = "1.13"
-<<<<<<< HEAD
 bytes = "1.1"
-=======
 default-net = "0.11.0"
 wol-rs = "0.9.1"
->>>>>>> 2851d712
 
 [target.'cfg(not(target_os = "linux"))'.dependencies]
 reqwest = { version = "0.11", features = ["json", "rustls-tls"], default-features=false }
